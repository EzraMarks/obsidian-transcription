<<<<<<< HEAD
	{
		"name": "obsidian-transcription",
		"version": "3.1.4",
		"description": "Obsidian plugin to create high-quality text transcriptions from any media file, on any device",
		"main": "main.js",
		"scripts": {
			"dev": "node esbuild.config.mjs",
			"build": "tsc -noEmit -skipLibCheck && node esbuild.config.mjs production",
			"lint": "eslint ./src --fix",
			"version": "node version-bump.mjs && git add manifest.json versions.json",
			"get_types": "npx openapi-typescript https://api.swiftink.io/openapi.json --output src/types/swiftink.d.ts"
		},
		"keywords": [
			"audio transcription",
			"audio-to-text",
			"audio",
			"swiftink",
			"markdown",
			"obsidian",
			"plugin",
			"recognition",
			"speech-to-text",
			"speech",
			"stt",
			"transcription",
			"whisper",
			"domain-aware",
			"asr",
			"nlp"
		],
		"author": "djmango",
		"license": "MIT",
		"devDependencies": {
			"@types/node": "^16.11.6",
			"@types/which": "^2.0.1",
			"@typescript-eslint/eslint-plugin": "5.29.0",
			"@typescript-eslint/parser": "5.29.0",
			"builtin-modules": "3.3.0",
			"esbuild": "0.14.47",
			"eslint": "^8.48.0",
			"obsidian": "latest",
			"tslib": "2.4.0",
			"typescript": "4.7.4",
			"pnpm": "^8.10.5"
		},
		"dependencies": {
			"@supabase/supabase-js": "^2.33.1",
			"date-fns": "^2.29.3",
			"tus-js-client": "^3.1.1"
		}
	}
=======
{
	"name": "obsidian-transcription",
	"version": "3.1.8",
	"description": "Obsidian plugin to create high-quality text transcriptions from any media file, on any device",
	"main": "main.js",
	"scripts": {
		"dev": "node esbuild.config.mjs",
		"build": "tsc -noEmit -skipLibCheck && node esbuild.config.mjs production",
		"lint": "eslint ./src --fix",
		"version": "node version-bump.mjs && git add manifest.json versions.json",
		"get_types": "npx openapi-typescript https://api.swiftink.io/openapi.json --output src/types/swiftink.d.ts"
	},
	"keywords": [
		"audio transcription",
		"audio-to-text",
		"audio",
		"swiftink",
		"markdown",
		"obsidian",
		"plugin",
		"recognition",
		"speech-to-text",
		"speech",
		"stt",
		"transcription",
		"whisper",
		"domain-aware",
		"asr",
		"nlp"
	],
	"author": "djmango",
	"license": "MIT",
	"devDependencies": {
		"@types/node": "^16.11.6",
		"@types/which": "^2.0.1",
		"@typescript-eslint/eslint-plugin": "5.29.0",
		"@typescript-eslint/parser": "5.29.0",
		"builtin-modules": "3.3.0",
		"esbuild": "0.14.47",
		"eslint": "^8.48.0",
		"obsidian": "latest",
		"tslib": "2.4.0",
		"typescript": "4.7.4"
	},
	"dependencies": {
		"@supabase/supabase-js": "^2.33.1",
		"date-fns": "^2.29.3",
		"tus-js-client": "^3.1.1"
	}
}
>>>>>>> 8d68ba55
<|MERGE_RESOLUTION|>--- conflicted
+++ resolved
@@ -1,56 +1,3 @@
-<<<<<<< HEAD
-	{
-		"name": "obsidian-transcription",
-		"version": "3.1.4",
-		"description": "Obsidian plugin to create high-quality text transcriptions from any media file, on any device",
-		"main": "main.js",
-		"scripts": {
-			"dev": "node esbuild.config.mjs",
-			"build": "tsc -noEmit -skipLibCheck && node esbuild.config.mjs production",
-			"lint": "eslint ./src --fix",
-			"version": "node version-bump.mjs && git add manifest.json versions.json",
-			"get_types": "npx openapi-typescript https://api.swiftink.io/openapi.json --output src/types/swiftink.d.ts"
-		},
-		"keywords": [
-			"audio transcription",
-			"audio-to-text",
-			"audio",
-			"swiftink",
-			"markdown",
-			"obsidian",
-			"plugin",
-			"recognition",
-			"speech-to-text",
-			"speech",
-			"stt",
-			"transcription",
-			"whisper",
-			"domain-aware",
-			"asr",
-			"nlp"
-		],
-		"author": "djmango",
-		"license": "MIT",
-		"devDependencies": {
-			"@types/node": "^16.11.6",
-			"@types/which": "^2.0.1",
-			"@typescript-eslint/eslint-plugin": "5.29.0",
-			"@typescript-eslint/parser": "5.29.0",
-			"builtin-modules": "3.3.0",
-			"esbuild": "0.14.47",
-			"eslint": "^8.48.0",
-			"obsidian": "latest",
-			"tslib": "2.4.0",
-			"typescript": "4.7.4",
-			"pnpm": "^8.10.5"
-		},
-		"dependencies": {
-			"@supabase/supabase-js": "^2.33.1",
-			"date-fns": "^2.29.3",
-			"tus-js-client": "^3.1.1"
-		}
-	}
-=======
 {
 	"name": "obsidian-transcription",
 	"version": "3.1.8",
@@ -100,5 +47,4 @@
 		"date-fns": "^2.29.3",
 		"tus-js-client": "^3.1.1"
 	}
-}
->>>>>>> 8d68ba55
+}