import { ChildProcess } from "child_process";
import {
    Editor,
    MarkdownView,
    Plugin,
    TFile,
    Notice,
    Platform,
    FuzzySuggestModal,
} from "obsidian";
import { TranscriptionEngine } from "./transcribe";
import { StatusBar } from "./status";
import { createClient, User } from "@supabase/supabase-js";
import {
<<<<<<< HEAD
	TranscriptionSettings,
	DEFAULT_SETTINGS,
	TranscriptionSettingTab,
	SWIFTINK_AUTH_CALLBACK
} from "./settings";

export default class Transcription extends Plugin {
	settings: TranscriptionSettings;
	public static plugin: Plugin;
	public static children: Array<ChildProcess> = [];
	private static transcribeFileExtensions: string[] = [
		"mp3",
		"wav",
		"webm",
		"ogg",
		"flac",
		"m4a",
		"aac",
		"amr",
		"opus",
		"aiff",
		"m3gp",
		"mp4",
		"m4v",
		"mov",
		"avi",
		"wmv",
		"flv",
		"mpeg",
		"mpg",
		"mkv",
	];
	public transcription_engine: TranscriptionEngine;
	statusBar: StatusBar;
	public supabase = createClient(
		"https://auth.swiftink.io",
		"eyJhbGciOiJIUzI1NiIsInR5cCI6IkpXVCJ9.eyJpc3MiOiJzdXBhYmFzZSIsInJlZiI6InZjZGVxZ3JzcWFleHBub2dhdWx5Iiwicm9sZSI6ImFub24iLCJpYXQiOjE2ODU2OTM4NDUsImV4cCI6MjAwMTI2OTg0NX0.BBxpvuejw_E-Q_g6SU6G6sGP_6r4KnrP-vHV2JZpAho",
		{
			auth: {
				detectSessionInUrl: false,
				autoRefreshToken: true,
				persistSession: true,
			},
		},
	);
	public user: User | null;

	async onload() {
		await this.loadSettings();

		Transcription.plugin = this;
		console.log("Loading Obsidian Transcription");
		if (this.settings.debug) console.log("Debug mode enabled");

		this.transcription_engine = new TranscriptionEngine(
			this.settings,
			this.app.vault,
			this.statusBar,
			this.supabase,
		);

		// Prompt the user to sign in if the have Swiftink selected and are not signed in
		if (this.settings.transcription_engine == "swiftink") {
			this.user = await this.supabase.auth.getUser().then((res) => {
				return res.data.user || null;
			});
			if (this.user == null) {
				// First try setting the access token and refresh token from the settings
				if (this.settings.debug)
					console.log(
						"Trying to set access token and refresh token from settings",
					);
				if (
					this.settings.swiftink_access_token != null &&
					this.settings.swiftink_refresh_token != null
				) {
					await this.supabase.auth.setSession({
						access_token: this.settings.swiftink_access_token,
						refresh_token: this.settings.swiftink_refresh_token,
					});
					this.user = await this.supabase.auth
						.getUser()
						.then((res) => {
							return res.data.user || null;
						});
				}

				// If the user is still null, prompt them to sign in
				// if (this.user == null) {
				// 	const notice = new Notice("Transcription: You are signed out. Please click to Sign In", 16 * 1000);

				// 	notice.noticeEl.addEventListener('click', () => {
				// 		window.open(SWIFTINK_AUTH_CALLBACK, '_blank');
				// 	});


				// }

				if (this.user == null) {
					const noticeContent = document.createDocumentFragment();

					// Create the text node
					const textNode = document.createTextNode("Transcription: You are signed out. Please ");

					// Create the hyperlink
					const signInLink = document.createElement('a');
					//signInLink.href = SWIFTINK_AUTH_CALLBACK;
					signInLink.target = '_blank';
					signInLink.textContent = 'Sign In';

					// Append the text and link to the document fragment
					noticeContent.appendChild(textNode);
					noticeContent.appendChild(signInLink);

					// Create the notice with the content
					const notice = new Notice(noticeContent, 16 * 1000);
					notice.noticeEl.addEventListener('click', () => {
						window.open(SWIFTINK_AUTH_CALLBACK, '_blank');
					});
				}



			}
		}

		if (!Platform.isMobileApp) {
			this.statusBar = new StatusBar(this.addStatusBarItem());
			this.registerInterval(
				window.setInterval(() => this.statusBar.display(), 1000),
			);
		}

		const getTranscribeableFiles = (file: TFile) => {
			// Get all linked files in the markdown file
			const filesLinked = Object.keys(
				this.app.metadataCache.resolvedLinks[file.path],
			);

			// Now that we have all the files linked in the markdown file, we need to filter them by the file extensions we want to transcribe
			const filesToTranscribe: TFile[] = [];
			for (const linkedFilePath of filesLinked) {
				const linkedFileExtension = linkedFilePath.split(".").pop();
				if (
					linkedFileExtension === undefined ||
					!Transcription.transcribeFileExtensions.includes(
						linkedFileExtension.toLowerCase(),
					)
				) {
					if (this.settings.debug)
						console.log(
							"Skipping " +
							linkedFilePath +
							" because the file extension is not in the list of transcribeable file extensions",
						);
					continue;
				}

				// We now know that the file extension is in the list of transcribeable file extensions
				const linkedFile =
					this.app.vault.getAbstractFileByPath(linkedFilePath);

				// Validate that we are dealing with a file and add it to the list of verified files to transcribe
				if (linkedFile instanceof TFile)
					filesToTranscribe.push(linkedFile);
				else {
					if (this.settings.debug)
						console.log("Could not find file " + linkedFilePath);
					continue;
				}
			}
			return filesToTranscribe;
		};

		const transcribeAndWrite = async (parent_file: TFile, file: TFile) => {

			if (this.settings.debug) console.log("Transcribing " + file.path);

			this.transcription_engine
				.getTranscription(file)
				.then(async (transcription) => {
					let fileText = await this.app.vault.read(parent_file);
					const fileLinkString =
						this.app.metadataCache.fileToLinktext(
							file,
							parent_file.path,
						); // This is the string that is used to link the audio file in the markdown file. If files are moved this potentially breaks, but Obsidian has built-in handlers for this, and handling that is outside the scope of this plugin
					const fileLinkStringTagged = `[[${fileLinkString}]]`; // This is the string that is used to link the audio file in the markdown file.

					// Perform a string replacement, add the transcription to the next line after the file link
					const startReplacementIndex =
						fileText.indexOf(fileLinkStringTagged) +
						fileLinkStringTagged.length;

					fileText = [
						fileText.slice(0, startReplacementIndex),
						`\n${transcription}`,
						fileText.slice(startReplacementIndex),
					].join("");

					// Now that we have the file lines with the transcription, we can write the file
					await this.app.vault.modify(parent_file, fileText);
				})
				.catch((error) => {
					// First check if 402 is in the error message, if so alert the user that they need to pay
					if (
						error &&
						error.message &&
						error.message.includes("402")
					) {
						new Notice(
							"You have exceeded the free tier. Please upgrade to a paid plan at swiftink.io/pricing to continue transcribing files. Thanks for using Swiftink!",
							10000,
						);
					} else {
						if (this.settings.debug) console.log(error);
						new Notice(`Error transcribing file: ${error}`);
					}
				});
		};

		this.addCommand({
			id: "obsidian-transcription-transcribe-all-in-view",
			name: "Transcribe all files in view",
			editorCallback: async (editor: Editor, view: MarkdownView) => {
				if (view.file === null) return;
				const filesToTranscribe = getTranscribeableFiles(view.file);
				new Notice(
					"Files Selected " + view.file.name,
					3000,
				);

				// Now that we have all the files to transcribe, we can transcribe them
				for (const fileToTranscribe of filesToTranscribe) {
					transcribeAndWrite(view.file, fileToTranscribe);
				}
			},
		});

		this.addCommand({
			id: "obsidian-transcription-transcribe-specific-file-in-view",
			name: "Transcribe file in view",
			editorCallback: async (editor: Editor, view: MarkdownView) => {
				// Get the current filepath
				if (view.file === null) return;
				const filesToTranscribe = getTranscribeableFiles(view.file);

				// Now that we have all the files to transcribe, we can prompt the user to choose which one they want to transcribe

				class FileSelectionModal extends FuzzySuggestModal<TFile> {
					getItems(): TFile[] {
						return filesToTranscribe;
					}

					getItemText(file: TFile): string {
						return file.name;
					}

					onChooseItem(file: TFile) {
						if (view.file === null) return;
						new Notice(`File Selected: ${file.name}`);
						transcribeAndWrite(view.file, file);
					}
				}

				new FileSelectionModal(this.app).open();
			},
		});


		// Register a command to transcribe a media file when right-clicking on it
		// this.registerEvent(
		// 	// if (!Transcription.transcribeFileExtensions.includes(view.file.extension.toLowerCase())) return;
		// 	this.app.workspace.on("file-menu", (menu: Menu, file) => {
		// 		if (file instanceof TFolder) return;
		// 		// if (file.parent instanceof TFolder) return;
		// 		if (!(file instanceof TFile)) return;
		// 		console.log(file)
		// 		menu.addItem((item) => {
		// 			item
		// 				.setTitle("Transcribe File 🖊️")
		// 				.setIcon("document")
		// 				.onClick(async () => {
		// 					if (!Transcription.transcribeFileExtensions.includes(file.extension.toLowerCase())) return;
		// 					// transcribeAndWrite(file.parent, file)
		// 					new Notice(file.path);
		// 				});
		// 		});
		// 	})
		// );

		// Kill child processes when the plugin is unloaded
		this.app.workspace.on("quit", () => {
			Transcription.children.forEach((child) => {
				child.kill();
			});
		});

		// This adds a settings tab so the user can configure various aspects of the plugin
		this.addSettingTab(new TranscriptionSettingTab(this.app, this));

		this.registerObsidianProtocolHandler(
			"swiftink_auth",
			async (callback) => {
				const params = new URLSearchParams(callback.hash);
				const access_token = params.get("access_token");
				const refresh_token = params.get("refresh_token");

				if (!access_token || !refresh_token) {
					new Notice(
						"Transcription: Error authenticating with Swiftink.io",
					);
					return;
				}

				await this.supabase.auth.setSession({
					access_token: access_token,
					refresh_token: refresh_token,
				});
				this.user = await this.supabase.auth.getUser().then((res) => {
					return res.data.user || null;
				});
				new Notice("Successfully authenticated with Swiftink.io");

				// Save to settings
				this.settings.swiftink_access_token = access_token;
				this.settings.swiftink_refresh_token = refresh_token;
				await this.saveSettings();

				// Show the settings for user auth/unauth based on whether the user is signed in
				if (this.user == null) {
					document
						.querySelectorAll(".swiftink-unauthed-only")
						.forEach((element) => {
							element.setAttribute(
								"style",
								"display: block !important",
							);
						});
					document
						.querySelectorAll(".swiftink-authed-only")
						.forEach((element) => {
							element.setAttribute(
								"style",
								"display: none !important",
							);
						});
				} else {
					document
						.querySelectorAll(".swiftink-unauthed-only")
						.forEach((element) => {
							element.setAttribute(
								"style",
								"display: none !important",
							);
						});
					document
						.querySelectorAll(".swiftink-authed-only")
						.forEach((element) => {
							element.setAttribute(
								"style",
								"display: block !important",
							);
						});
					// Also set the user's email in the settings tab
					document
						.querySelectorAll(".swiftink-manage-account-btn")
						.forEach((element) => {
							element.innerHTML = `Manage ${this.user?.email}`;
						});
				}

				return;
			},
		);

		this.registerObsidianProtocolHandler(
			"swiftink_transcript_functions",
			async (callback) => {
				const id = callback.id;
				console.log(id);

				const functions = [
					"View on Swiftink.io",
					// "Delete from Swiftink.io",
					// "Download .txt",
					// "Download .srt",
					// "Copy text to clipboard",
					// "Copy summary to clipboard",
					// "Copy outline to clipboard",
					// "Copy keywords to clipboard",
				];

				class SwiftinkTranscriptFunctionsModal extends FuzzySuggestModal<string> {
					getItems(): string[] {
						return functions;
					}

					getItemText(function_name: string): string {
						return function_name;
					}

					onChooseItem(function_name: string) {
						// new Notice(`Running ${function_name} on ${id}`);
						if (function_name == "View on Swiftink.io") {
							window.open(
								"https://swiftink.io/dashboard/",
								"_blank",
							);
						}
					}
				}

				new SwiftinkTranscriptFunctionsModal(this.app).open();
			},
		);
	}

	onunload() {
		if (this.settings.debug)
			console.log("Unloading Obsidian Transcription");
	}

	async loadSettings() {
		this.settings = Object.assign(
			{},
			DEFAULT_SETTINGS,
			await this.loadData(),
		);
	}

	async saveSettings() {
		await this.saveData(this.settings);
	}


=======
    TranscriptionSettings,
    DEFAULT_SETTINGS,
    TranscriptionSettingTab,
} from "./settings";

export default class Transcription extends Plugin {
    settings: TranscriptionSettings;
    public static plugin: Plugin;
    public static children: Array<ChildProcess> = [];
    private static transcribeFileExtensions: string[] = [
        "mp3",
        "wav",
        "webm",
        "ogg",
        "flac",
        "m4a",
        "aac",
        "amr",
        "opus",
        "aiff",
        "m3gp",
        "mp4",
        "m4v",
        "mov",
        "avi",
        "wmv",
        "flv",
        "mpeg",
        "mpg",
        "mkv",
    ];
    public transcription_engine: TranscriptionEngine;
    statusBar: StatusBar;
    public supabase = createClient(
        "https://auth.swiftink.io",
        "eyJhbGciOiJIUzI1NiIsInR5cCI6IkpXVCJ9.eyJpc3MiOiJzdXBhYmFzZSIsInJlZiI6InZjZGVxZ3JzcWFleHBub2dhdWx5Iiwicm9sZSI6ImFub24iLCJpYXQiOjE2ODU2OTM4NDUsImV4cCI6MjAwMTI2OTg0NX0.BBxpvuejw_E-Q_g6SU6G6sGP_6r4KnrP-vHV2JZpAho",
        {
            auth: {
                detectSessionInUrl: false,
                autoRefreshToken: true,
                persistSession: true,
            },
        },
    );
    public user: User | null;

    async onload() {
        await this.loadSettings();

        Transcription.plugin = this;
        console.log("Loading Obsidian Transcription");
        if (this.settings.debug) console.log("Debug mode enabled");

        this.transcription_engine = new TranscriptionEngine(
            this.settings,
            this.app.vault,
            this.statusBar,
            this.supabase,
        );

        // Prompt the user to sign in if the have Swiftink selected and are not signed in
        if (this.settings.transcription_engine == "swiftink") {
            this.user = await this.supabase.auth.getUser().then((res) => {
                return res.data.user || null;
            });
            if (this.user == null) {
                // First try setting the access token and refresh token from the settings
                if (this.settings.debug)
                    console.log(
                        "Trying to set access token and refresh token from settings",
                    );
                if (
                    this.settings.swiftink_access_token != null &&
                    this.settings.swiftink_refresh_token != null
                ) {
                    await this.supabase.auth.setSession({
                        access_token: this.settings.swiftink_access_token,
                        refresh_token: this.settings.swiftink_refresh_token,
                    });
                    this.user = await this.supabase.auth
                        .getUser()
                        .then((res) => {
                            return res.data.user || null;
                        });
                }

                // If the user is still null, prompt them to sign in
                if (this.user == null)
                    new Notice(
                        "Transcription: Please sign in to Swiftink.io via the settings tab",
                        4000,
                    );
            }
        }

        if (!Platform.isMobileApp) {
            this.statusBar = new StatusBar(this.addStatusBarItem());
            this.registerInterval(
                window.setInterval(() => this.statusBar.display(), 1000),
            );
        }

        const getTranscribeableFiles = (file: TFile) => {
            // Get all linked files in the markdown file
            const filesLinked = Object.keys(
                this.app.metadataCache.resolvedLinks[file.path],
            );

            // Now that we have all the files linked in the markdown file, we need to filter them by the file extensions we want to transcribe
            const filesToTranscribe: TFile[] = [];
            for (const linkedFilePath of filesLinked) {
                const linkedFileExtension = linkedFilePath.split(".").pop();
                if (
                    linkedFileExtension === undefined ||
                    !Transcription.transcribeFileExtensions.includes(linkedFileExtension.toLowerCase(),
                    )
                ) {
                    if (this.settings.debug)
                        console.log(
                            "Skipping " +
                            linkedFilePath +
                            " because the file extension is not in the list of transcribeable file extensions",
                        );
                    continue;
                }

                // We now know that the file extension is in the list of transcribeable file extensions
                const linkedFile =
                    this.app.vault.getAbstractFileByPath(linkedFilePath);

                // Validate that we are dealing with a file and add it to the list of verified files to transcribe
                if (linkedFile instanceof TFile)
                    filesToTranscribe.push(linkedFile);
                else {
                    if (this.settings.debug)
                        console.log("Could not find file " + linkedFilePath);
                    continue;
                }
            }
            return filesToTranscribe;
        };

        const transcribeAndWrite = async (parent_file: TFile, file: TFile) => {
            if (this.settings.debug) console.log("Transcribing " + file.path);

            this.transcription_engine
                .getTranscription(file)
                .then(async (transcription) => {
                    let fileText = await this.app.vault.read(parent_file);
                    const fileLinkString =
                        this.app.metadataCache.fileToLinktext(file, parent_file.path,
                        ); // This is the string that is used to link the audio file in the markdown file. If files are moved this potentially breaks, but Obsidian has built-in handlers for this, and handling that is outside the scope of this plugin
                    const fileLinkStringTagged = `[[${fileLinkString}]]`; // This is the string that is used to link the audio file in the markdown file.

                    // Perform a string replacement, add the transcription to the next line after the file link
                    const startReplacementIndex =
                        fileText.indexOf(fileLinkStringTagged) +
                        fileLinkStringTagged.length;

                    fileText = [
                        fileText.slice(0, startReplacementIndex),
                        `\n${transcription}`,
                        fileText.slice(startReplacementIndex),
                    ].join("");

                    // Now that we have the file lines with the transcription, we can write the file
                    await this.app.vault.modify(parent_file, fileText);
                })
                .catch((error) => {
                    // First check if 402 is in the error message, if so alert the user that they need to pay
                    if (
                        error &&
                        error.message &&
                        error.message.includes("402")
                    ) {
                        new Notice(
                            "You have exceeded the free tier. Please upgrade to a paid plan at swiftink.io/pricing to continue transcribing files. Thanks for using Swiftink!",
                            10000,
                        );
                    } else {
                        if (this.settings.debug) console.log(error);
                        new Notice(`Error transcribing file: ${error}`);
                    }
                });
        };

        this.addCommand({
            id: "obsidian-transcription-transcribe-all-in-view",
            name: "Transcribe all files in view",
            editorCallback: async (editor: Editor, view: MarkdownView) => {
                if (view.file === null) return;
                const filesToTranscribe = getTranscribeableFiles(view.file);
                new Notice(
                    "Files Selected " + view.file.name,
                    3000,
                );

                // Now that we have all the files to transcribe, we can transcribe them
                for (const fileToTranscribe of filesToTranscribe) {
                    transcribeAndWrite(view.file, fileToTranscribe);
                }
            },
        });

        this.addCommand({
            id: "obsidian-transcription-transcribe-specific-file-in-view",
            name: "Transcribe file in view",
            editorCallback: async (editor: Editor, view: MarkdownView) => {
                // Get the current filepath
                if (view.file === null) return;
                const filesToTranscribe = getTranscribeableFiles(view.file);

                // Now that we have all the files to transcribe, we can prompt the user to choose which one they want to transcribe

                class FileSelectionModal extends FuzzySuggestModal<TFile> {
                    getItems(): TFile[] {
                        return filesToTranscribe;
                    }

                    getItemText(file: TFile): string {
                        return file.name;
                    }

                    onChooseItem(file: TFile) {
                        if (view.file === null) return;
                        new Notice(`File Selected: ${file.name}`);
                        transcribeAndWrite(view.file, file);
                    }
                }

                new FileSelectionModal(this.app).open();
            },
        });

        // Register a command to transcribe a media file when right-clicking on it
        // this.registerEvent(
        // 	// if (!Transcription.transcribeFileExtensions.includes(view.file.extension.toLowerCase())) return;
        // 	this.app.workspace.on("file-menu", (menu: Menu, file) => {
        // 		if (file instanceof TFolder) return;
        // 		// if (file.parent instanceof TFolder) return;
        // 		if (!(file instanceof TFile)) return;
        // 		console.log(file)
        // 		menu.addItem((item) => {
        // 			item
        // 				.setTitle("Transcribe File 🖊️")
        // 				.setIcon("document")
        // 				.onClick(async () => {
        // 					if (!Transcription.transcribeFileExtensions.includes(file.extension.toLowerCase())) return;
        // 					// transcribeAndWrite(file.parent, file)
        // 					new Notice(file.path);
        // 				});
        // 		});
        // 	})
        // );

        // Kill child processes when the plugin is unloaded
        this.app.workspace.on("quit", () => {
            Transcription.children.forEach((child) => {
                child.kill();
            });
        });

        // This adds a settings tab so the user can configure various aspects of the plugin
        this.addSettingTab(new TranscriptionSettingTab(this.app, this));

        this.registerObsidianProtocolHandler(
            "swiftink_auth",
            async (callback) => {
                const params = new URLSearchParams(callback.hash);
                const access_token = params.get("access_token");
                const refresh_token = params.get("refresh_token");

                if (!access_token || !refresh_token) {
                    new Notice(
                        "Transcription: Error authenticating with Swiftink.io",
                    );
                    return;
                }

                await this.supabase.auth.setSession({
                    access_token: access_token,
                    refresh_token: refresh_token,
                });
                this.user = await this.supabase.auth.getUser().then((res) => {
                    return res.data.user || null;
                });
                new Notice("Successfully authenticated with Swiftink.io");

                // Save to settings
                this.settings.swiftink_access_token = access_token;
                this.settings.swiftink_refresh_token = refresh_token;
                await this.saveSettings();

                // Show the settings for user auth/unauth based on whether the user is signed in
                if (this.user == null) {
                    document
                        .querySelectorAll(".swiftink-unauthed-only")
                        .forEach((element) => {
                            element.setAttribute(
                                "style",
                                "display: block !important",
                            );
                        });
                    document
                        .querySelectorAll(".swiftink-authed-only")
                        .forEach((element) => {
                            element.setAttribute(
                                "style",
                                "display: none !important",
                            );
                        });
                } else {
                    document
                        .querySelectorAll(".swiftink-unauthed-only")
                        .forEach((element) => {
                            element.setAttribute(
                                "style",
                                "display: none !important",
                            );
                        });
                    document
                        .querySelectorAll(".swiftink-authed-only")
                        .forEach((element) => {
                            element.setAttribute(
                                "style",
                                "display: block !important",
                            );
                        });
                    // Also set the user's email in the settings tab
                    document
                        .querySelectorAll(".swiftink-manage-account-btn")
                        .forEach((element) => {
                            element.innerHTML = `Manage ${this.user?.email}`;
                        });
                }
                return;
            },
        );

        this.registerObsidianProtocolHandler(
            "swiftink_transcript_functions",
            async (callback) => {
                const id = callback.id;
                console.log(id);

                const functions = [
                    "View on Swiftink.io",
                    // "Delete from Swiftink.io",
                    // "Download .txt",
                    // "Download .srt",
                    // "Copy text to clipboard",
                    // "Copy summary to clipboard",
                    // "Copy outline to clipboard",
                    // "Copy keywords to clipboard",
                ];

                class SwiftinkTranscriptFunctionsModal extends FuzzySuggestModal<string> {
                    getItems(): string[] {
                        return functions;
                    }

                    getItemText(function_name: string): string {
                        return function_name;
                    }

                    onChooseItem(function_name: string) {
                        // new Notice(`Running ${function_name} on ${id}`);
                        if (function_name == "View on Swiftink.io") {
                            window.open(
                                "https://swiftink.io/dashboard/",
                                "_blank",
                            );
                        }
                    }
                }

                new SwiftinkTranscriptFunctionsModal(this.app).open();
            },
        );
    }

    onunload() {
        if (this.settings.debug)
            console.log("Unloading Obsidian Transcription");
    }

    async loadSettings() {
        this.settings = Object.assign(
            {},
            DEFAULT_SETTINGS,
            await this.loadData(),
        );
    }

    async saveSettings() {
        await this.saveData(this.settings);
    }
>>>>>>> 8d68ba55
}

export { Transcription };<|MERGE_RESOLUTION|>--- conflicted
+++ resolved
@@ -12,447 +12,10 @@
 import { StatusBar } from "./status";
 import { createClient, User } from "@supabase/supabase-js";
 import {
-<<<<<<< HEAD
-	TranscriptionSettings,
-	DEFAULT_SETTINGS,
-	TranscriptionSettingTab,
-	SWIFTINK_AUTH_CALLBACK
-} from "./settings";
-
-export default class Transcription extends Plugin {
-	settings: TranscriptionSettings;
-	public static plugin: Plugin;
-	public static children: Array<ChildProcess> = [];
-	private static transcribeFileExtensions: string[] = [
-		"mp3",
-		"wav",
-		"webm",
-		"ogg",
-		"flac",
-		"m4a",
-		"aac",
-		"amr",
-		"opus",
-		"aiff",
-		"m3gp",
-		"mp4",
-		"m4v",
-		"mov",
-		"avi",
-		"wmv",
-		"flv",
-		"mpeg",
-		"mpg",
-		"mkv",
-	];
-	public transcription_engine: TranscriptionEngine;
-	statusBar: StatusBar;
-	public supabase = createClient(
-		"https://auth.swiftink.io",
-		"eyJhbGciOiJIUzI1NiIsInR5cCI6IkpXVCJ9.eyJpc3MiOiJzdXBhYmFzZSIsInJlZiI6InZjZGVxZ3JzcWFleHBub2dhdWx5Iiwicm9sZSI6ImFub24iLCJpYXQiOjE2ODU2OTM4NDUsImV4cCI6MjAwMTI2OTg0NX0.BBxpvuejw_E-Q_g6SU6G6sGP_6r4KnrP-vHV2JZpAho",
-		{
-			auth: {
-				detectSessionInUrl: false,
-				autoRefreshToken: true,
-				persistSession: true,
-			},
-		},
-	);
-	public user: User | null;
-
-	async onload() {
-		await this.loadSettings();
-
-		Transcription.plugin = this;
-		console.log("Loading Obsidian Transcription");
-		if (this.settings.debug) console.log("Debug mode enabled");
-
-		this.transcription_engine = new TranscriptionEngine(
-			this.settings,
-			this.app.vault,
-			this.statusBar,
-			this.supabase,
-		);
-
-		// Prompt the user to sign in if the have Swiftink selected and are not signed in
-		if (this.settings.transcription_engine == "swiftink") {
-			this.user = await this.supabase.auth.getUser().then((res) => {
-				return res.data.user || null;
-			});
-			if (this.user == null) {
-				// First try setting the access token and refresh token from the settings
-				if (this.settings.debug)
-					console.log(
-						"Trying to set access token and refresh token from settings",
-					);
-				if (
-					this.settings.swiftink_access_token != null &&
-					this.settings.swiftink_refresh_token != null
-				) {
-					await this.supabase.auth.setSession({
-						access_token: this.settings.swiftink_access_token,
-						refresh_token: this.settings.swiftink_refresh_token,
-					});
-					this.user = await this.supabase.auth
-						.getUser()
-						.then((res) => {
-							return res.data.user || null;
-						});
-				}
-
-				// If the user is still null, prompt them to sign in
-				// if (this.user == null) {
-				// 	const notice = new Notice("Transcription: You are signed out. Please click to Sign In", 16 * 1000);
-
-				// 	notice.noticeEl.addEventListener('click', () => {
-				// 		window.open(SWIFTINK_AUTH_CALLBACK, '_blank');
-				// 	});
-
-
-				// }
-
-				if (this.user == null) {
-					const noticeContent = document.createDocumentFragment();
-
-					// Create the text node
-					const textNode = document.createTextNode("Transcription: You are signed out. Please ");
-
-					// Create the hyperlink
-					const signInLink = document.createElement('a');
-					//signInLink.href = SWIFTINK_AUTH_CALLBACK;
-					signInLink.target = '_blank';
-					signInLink.textContent = 'Sign In';
-
-					// Append the text and link to the document fragment
-					noticeContent.appendChild(textNode);
-					noticeContent.appendChild(signInLink);
-
-					// Create the notice with the content
-					const notice = new Notice(noticeContent, 16 * 1000);
-					notice.noticeEl.addEventListener('click', () => {
-						window.open(SWIFTINK_AUTH_CALLBACK, '_blank');
-					});
-				}
-
-
-
-			}
-		}
-
-		if (!Platform.isMobileApp) {
-			this.statusBar = new StatusBar(this.addStatusBarItem());
-			this.registerInterval(
-				window.setInterval(() => this.statusBar.display(), 1000),
-			);
-		}
-
-		const getTranscribeableFiles = (file: TFile) => {
-			// Get all linked files in the markdown file
-			const filesLinked = Object.keys(
-				this.app.metadataCache.resolvedLinks[file.path],
-			);
-
-			// Now that we have all the files linked in the markdown file, we need to filter them by the file extensions we want to transcribe
-			const filesToTranscribe: TFile[] = [];
-			for (const linkedFilePath of filesLinked) {
-				const linkedFileExtension = linkedFilePath.split(".").pop();
-				if (
-					linkedFileExtension === undefined ||
-					!Transcription.transcribeFileExtensions.includes(
-						linkedFileExtension.toLowerCase(),
-					)
-				) {
-					if (this.settings.debug)
-						console.log(
-							"Skipping " +
-							linkedFilePath +
-							" because the file extension is not in the list of transcribeable file extensions",
-						);
-					continue;
-				}
-
-				// We now know that the file extension is in the list of transcribeable file extensions
-				const linkedFile =
-					this.app.vault.getAbstractFileByPath(linkedFilePath);
-
-				// Validate that we are dealing with a file and add it to the list of verified files to transcribe
-				if (linkedFile instanceof TFile)
-					filesToTranscribe.push(linkedFile);
-				else {
-					if (this.settings.debug)
-						console.log("Could not find file " + linkedFilePath);
-					continue;
-				}
-			}
-			return filesToTranscribe;
-		};
-
-		const transcribeAndWrite = async (parent_file: TFile, file: TFile) => {
-
-			if (this.settings.debug) console.log("Transcribing " + file.path);
-
-			this.transcription_engine
-				.getTranscription(file)
-				.then(async (transcription) => {
-					let fileText = await this.app.vault.read(parent_file);
-					const fileLinkString =
-						this.app.metadataCache.fileToLinktext(
-							file,
-							parent_file.path,
-						); // This is the string that is used to link the audio file in the markdown file. If files are moved this potentially breaks, but Obsidian has built-in handlers for this, and handling that is outside the scope of this plugin
-					const fileLinkStringTagged = `[[${fileLinkString}]]`; // This is the string that is used to link the audio file in the markdown file.
-
-					// Perform a string replacement, add the transcription to the next line after the file link
-					const startReplacementIndex =
-						fileText.indexOf(fileLinkStringTagged) +
-						fileLinkStringTagged.length;
-
-					fileText = [
-						fileText.slice(0, startReplacementIndex),
-						`\n${transcription}`,
-						fileText.slice(startReplacementIndex),
-					].join("");
-
-					// Now that we have the file lines with the transcription, we can write the file
-					await this.app.vault.modify(parent_file, fileText);
-				})
-				.catch((error) => {
-					// First check if 402 is in the error message, if so alert the user that they need to pay
-					if (
-						error &&
-						error.message &&
-						error.message.includes("402")
-					) {
-						new Notice(
-							"You have exceeded the free tier. Please upgrade to a paid plan at swiftink.io/pricing to continue transcribing files. Thanks for using Swiftink!",
-							10000,
-						);
-					} else {
-						if (this.settings.debug) console.log(error);
-						new Notice(`Error transcribing file: ${error}`);
-					}
-				});
-		};
-
-		this.addCommand({
-			id: "obsidian-transcription-transcribe-all-in-view",
-			name: "Transcribe all files in view",
-			editorCallback: async (editor: Editor, view: MarkdownView) => {
-				if (view.file === null) return;
-				const filesToTranscribe = getTranscribeableFiles(view.file);
-				new Notice(
-					"Files Selected " + view.file.name,
-					3000,
-				);
-
-				// Now that we have all the files to transcribe, we can transcribe them
-				for (const fileToTranscribe of filesToTranscribe) {
-					transcribeAndWrite(view.file, fileToTranscribe);
-				}
-			},
-		});
-
-		this.addCommand({
-			id: "obsidian-transcription-transcribe-specific-file-in-view",
-			name: "Transcribe file in view",
-			editorCallback: async (editor: Editor, view: MarkdownView) => {
-				// Get the current filepath
-				if (view.file === null) return;
-				const filesToTranscribe = getTranscribeableFiles(view.file);
-
-				// Now that we have all the files to transcribe, we can prompt the user to choose which one they want to transcribe
-
-				class FileSelectionModal extends FuzzySuggestModal<TFile> {
-					getItems(): TFile[] {
-						return filesToTranscribe;
-					}
-
-					getItemText(file: TFile): string {
-						return file.name;
-					}
-
-					onChooseItem(file: TFile) {
-						if (view.file === null) return;
-						new Notice(`File Selected: ${file.name}`);
-						transcribeAndWrite(view.file, file);
-					}
-				}
-
-				new FileSelectionModal(this.app).open();
-			},
-		});
-
-
-		// Register a command to transcribe a media file when right-clicking on it
-		// this.registerEvent(
-		// 	// if (!Transcription.transcribeFileExtensions.includes(view.file.extension.toLowerCase())) return;
-		// 	this.app.workspace.on("file-menu", (menu: Menu, file) => {
-		// 		if (file instanceof TFolder) return;
-		// 		// if (file.parent instanceof TFolder) return;
-		// 		if (!(file instanceof TFile)) return;
-		// 		console.log(file)
-		// 		menu.addItem((item) => {
-		// 			item
-		// 				.setTitle("Transcribe File 🖊️")
-		// 				.setIcon("document")
-		// 				.onClick(async () => {
-		// 					if (!Transcription.transcribeFileExtensions.includes(file.extension.toLowerCase())) return;
-		// 					// transcribeAndWrite(file.parent, file)
-		// 					new Notice(file.path);
-		// 				});
-		// 		});
-		// 	})
-		// );
-
-		// Kill child processes when the plugin is unloaded
-		this.app.workspace.on("quit", () => {
-			Transcription.children.forEach((child) => {
-				child.kill();
-			});
-		});
-
-		// This adds a settings tab so the user can configure various aspects of the plugin
-		this.addSettingTab(new TranscriptionSettingTab(this.app, this));
-
-		this.registerObsidianProtocolHandler(
-			"swiftink_auth",
-			async (callback) => {
-				const params = new URLSearchParams(callback.hash);
-				const access_token = params.get("access_token");
-				const refresh_token = params.get("refresh_token");
-
-				if (!access_token || !refresh_token) {
-					new Notice(
-						"Transcription: Error authenticating with Swiftink.io",
-					);
-					return;
-				}
-
-				await this.supabase.auth.setSession({
-					access_token: access_token,
-					refresh_token: refresh_token,
-				});
-				this.user = await this.supabase.auth.getUser().then((res) => {
-					return res.data.user || null;
-				});
-				new Notice("Successfully authenticated with Swiftink.io");
-
-				// Save to settings
-				this.settings.swiftink_access_token = access_token;
-				this.settings.swiftink_refresh_token = refresh_token;
-				await this.saveSettings();
-
-				// Show the settings for user auth/unauth based on whether the user is signed in
-				if (this.user == null) {
-					document
-						.querySelectorAll(".swiftink-unauthed-only")
-						.forEach((element) => {
-							element.setAttribute(
-								"style",
-								"display: block !important",
-							);
-						});
-					document
-						.querySelectorAll(".swiftink-authed-only")
-						.forEach((element) => {
-							element.setAttribute(
-								"style",
-								"display: none !important",
-							);
-						});
-				} else {
-					document
-						.querySelectorAll(".swiftink-unauthed-only")
-						.forEach((element) => {
-							element.setAttribute(
-								"style",
-								"display: none !important",
-							);
-						});
-					document
-						.querySelectorAll(".swiftink-authed-only")
-						.forEach((element) => {
-							element.setAttribute(
-								"style",
-								"display: block !important",
-							);
-						});
-					// Also set the user's email in the settings tab
-					document
-						.querySelectorAll(".swiftink-manage-account-btn")
-						.forEach((element) => {
-							element.innerHTML = `Manage ${this.user?.email}`;
-						});
-				}
-
-				return;
-			},
-		);
-
-		this.registerObsidianProtocolHandler(
-			"swiftink_transcript_functions",
-			async (callback) => {
-				const id = callback.id;
-				console.log(id);
-
-				const functions = [
-					"View on Swiftink.io",
-					// "Delete from Swiftink.io",
-					// "Download .txt",
-					// "Download .srt",
-					// "Copy text to clipboard",
-					// "Copy summary to clipboard",
-					// "Copy outline to clipboard",
-					// "Copy keywords to clipboard",
-				];
-
-				class SwiftinkTranscriptFunctionsModal extends FuzzySuggestModal<string> {
-					getItems(): string[] {
-						return functions;
-					}
-
-					getItemText(function_name: string): string {
-						return function_name;
-					}
-
-					onChooseItem(function_name: string) {
-						// new Notice(`Running ${function_name} on ${id}`);
-						if (function_name == "View on Swiftink.io") {
-							window.open(
-								"https://swiftink.io/dashboard/",
-								"_blank",
-							);
-						}
-					}
-				}
-
-				new SwiftinkTranscriptFunctionsModal(this.app).open();
-			},
-		);
-	}
-
-	onunload() {
-		if (this.settings.debug)
-			console.log("Unloading Obsidian Transcription");
-	}
-
-	async loadSettings() {
-		this.settings = Object.assign(
-			{},
-			DEFAULT_SETTINGS,
-			await this.loadData(),
-		);
-	}
-
-	async saveSettings() {
-		await this.saveData(this.settings);
-	}
-
-
-=======
     TranscriptionSettings,
     DEFAULT_SETTINGS,
     TranscriptionSettingTab,
+    SWIFTINK_AUTH_CALLBACK
 } from "./settings";
 
 export default class Transcription extends Plugin {
@@ -537,11 +100,41 @@
                 }
 
                 // If the user is still null, prompt them to sign in
-                if (this.user == null)
-                    new Notice(
-                        "Transcription: Please sign in to Swiftink.io via the settings tab",
-                        4000,
-                    );
+                // if (this.user == null) {
+                // 	const notice = new Notice("Transcription: You are signed out. Please click to Sign In", 16 * 1000);
+
+                // 	notice.noticeEl.addEventListener('click', () => {
+                // 		window.open(SWIFTINK_AUTH_CALLBACK, '_blank');
+                // 	});
+
+
+                // }
+
+                if (this.user == null) {
+                    const noticeContent = document.createDocumentFragment();
+
+                    // Create the text node
+                    const textNode = document.createTextNode("Transcription: You are signed out. Please ");
+
+                    // Create the hyperlink
+                    const signInLink = document.createElement('a');
+                    //signInLink.href = SWIFTINK_AUTH_CALLBACK;
+                    signInLink.target = '_blank';
+                    signInLink.textContent = 'Sign In';
+
+                    // Append the text and link to the document fragment
+                    noticeContent.appendChild(textNode);
+                    noticeContent.appendChild(signInLink);
+
+                    // Create the notice with the content
+                    const notice = new Notice(noticeContent, 16 * 1000);
+                    notice.noticeEl.addEventListener('click', () => {
+                        window.open(SWIFTINK_AUTH_CALLBACK, '_blank');
+                    });
+                }
+
+
+
             }
         }
 
@@ -564,7 +157,8 @@
                 const linkedFileExtension = linkedFilePath.split(".").pop();
                 if (
                     linkedFileExtension === undefined ||
-                    !Transcription.transcribeFileExtensions.includes(linkedFileExtension.toLowerCase(),
+                    !Transcription.transcribeFileExtensions.includes(
+                        linkedFileExtension.toLowerCase(),
                     )
                 ) {
                     if (this.settings.debug)
@@ -593,6 +187,7 @@
         };
 
         const transcribeAndWrite = async (parent_file: TFile, file: TFile) => {
+
             if (this.settings.debug) console.log("Transcribing " + file.path);
 
             this.transcription_engine
@@ -683,6 +278,7 @@
                 new FileSelectionModal(this.app).open();
             },
         });
+
 
         // Register a command to transcribe a media file when right-clicking on it
         // this.registerEvent(
@@ -785,6 +381,7 @@
                             element.innerHTML = `Manage ${this.user?.email}`;
                         });
                 }
+
                 return;
             },
         );
@@ -847,7 +444,8 @@
     async saveSettings() {
         await this.saveData(this.settings);
     }
->>>>>>> 8d68ba55
+
+
 }
 
 export { Transcription };