import { ChildProcess } from "child_process";
import {
    Editor,
    MarkdownView,
    Plugin,
<<<<<<< HEAD
    PluginManifest,
=======
>>>>>>> 5afccd22
    TFile,
    Notice,
    Platform,
    FuzzySuggestModal,
<<<<<<< HEAD
    App,

=======
>>>>>>> 5afccd22
} from "obsidian";
import { TranscriptionEngine } from "./transcribe";
import { StatusBar } from "./status";
import { createClient, User } from "@supabase/supabase-js";
import {
    TranscriptionSettings,
    DEFAULT_SETTINGS,
    TranscriptionSettingTab,
<<<<<<< HEAD
    SWIFTINK_AUTH_CALLBACK,
    SUPABASE_URL,
    SUPABASE_KEY
=======
    SWIFTINK_AUTH_CALLBACK
>>>>>>> 5afccd22
} from "./settings";

export default class Transcription extends Plugin {
    settings: TranscriptionSettings;
    public static plugin: Plugin;
    public static children: Array<ChildProcess> = [];
    private static transcribeFileExtensions: string[] = [
        "mp3",
        "wav",
        "webm",
        "ogg",
        "flac",
        "m4a",
        "aac",
        "amr",
        "opus",
        "aiff",
        "m3gp",
        "mp4",
        "m4v",
        "mov",
        "avi",
        "wmv",
        "flv",
        "mpeg",
        "mpg",
        "mkv",
    ];
<<<<<<< HEAD
    public transcriptionEngine: TranscriptionEngine;
    statusBar: StatusBar;


    constructor(app: App, manifest: PluginManifest) {
        super(app, manifest);
        // Additional initialization if needed
    }

    public supabase = createClient(
        SUPABASE_URL,
        SUPABASE_KEY,
=======
    public transcription_engine: TranscriptionEngine;
    statusBar: StatusBar;
    public supabase = createClient(
        "https://auth.swiftink.io",
        "eyJhbGciOiJIUzI1NiIsInR5cCI6IkpXVCJ9.eyJpc3MiOiJzdXBhYmFzZSIsInJlZiI6InZjZGVxZ3JzcWFleHBub2dhdWx5Iiwicm9sZSI6ImFub24iLCJpYXQiOjE2ODU2OTM4NDUsImV4cCI6MjAwMTI2OTg0NX0.BBxpvuejw_E-Q_g6SU6G6sGP_6r4KnrP-vHV2JZpAho",
>>>>>>> 5afccd22
        {
            auth: {
                detectSessionInUrl: false,
                autoRefreshToken: true,
                persistSession: true,
            },
        },
    );
    public user: User | null;

<<<<<<< HEAD
    private querySelectionOnAuthentication(authString: string, display: string) {
        if (authString === ".swiftink-manage-account-btn") {
            return document
                .querySelectorAll(authString)
                .forEach((element) => {
                    element.innerHTML = `Manage ${this.user?.email}`;
                });
        }
        else {
            return document
                .querySelectorAll(authString)
                .forEach((element) => {
                    element.setAttribute(
                        "style",
                        display,
                    );
                });
        }
    }

    private pendingCommand: { file: TFile | TFile[], parentFile: TFile } | null = null;

    private async executePendingCommand(pendingCommand: { file: TFile | TFile[], parentFile: TFile }) {
        // Additional checks or setup before starting the transcription process

        try {
            const filesToTranscribe = Array.isArray(pendingCommand.file) ? pendingCommand.file : [pendingCommand.file];


            for (const file of filesToTranscribe) {
                await this.authenticateAndTranscribe(file, pendingCommand.parentFile);

            }
        } catch (error) {
            console.error("Error during transcription process:", error);
        }
    }

    public async authenticateAndTranscribe(file: TFile, parentFile: TFile) {
        // Check if the user is authenticated
        const session = await this.supabase.auth.getSession().then((res) => {
            return res.data;
        });

        if (!session || !session.session) {
            throw new Error("User not authenticated.");
        }


        // Perform transcription after successful authentication
        await this.transcribeAndWrite(parentFile, file);
    }

    // Define transcribeAndWrite as a class method
    public async transcribeAndWrite(parent_file: TFile, file: TFile) {
        if (this.settings.debug) console.log("Transcribing " + file.path);

        this.transcriptionEngine
            .getTranscription(file)
            .then(async (transcription) => {
                let fileText = await this.app.vault.read(parent_file);
                const fileLinkString =
                    this.app.metadataCache.fileToLinktext(
                        file,
                        parent_file.path,
                    );
                const fileLinkStringTagged = `[[${fileLinkString}]]`;

                const startReplacementIndex =
                    fileText.indexOf(fileLinkStringTagged) +
                    fileLinkStringTagged.length;

                fileText = [
                    fileText.slice(0, startReplacementIndex),
                    `\n${transcription}`,
                    fileText.slice(startReplacementIndex),
                ].join("");

                await this.app.vault.modify(parent_file, fileText);
            })
            .catch((error) => {
                // First check if 402 is in the error message, if so alert the user that they need to pay
                if (
                    error &&
                    error?.message &&
                    error?.message.includes("402")
                ) {
                    new Notice(
                        "You have exceeded the free tier. Please upgrade to a paid plan at swiftink.io/pricing to continue transcribing files. Thanks for using Swiftink!",
                        10000,
                    );
                } else {
                    if (this.settings.debug) console.log(error);
                    new Notice(`Error transcribing file: ${error}`, 10000);
                }
            });
    }



=======
>>>>>>> 5afccd22
    async onload() {
        await this.loadSettings();

        Transcription.plugin = this;
        console.log("Loading Obsidian Transcription");
        if (this.settings.debug) console.log("Debug mode enabled");

<<<<<<< HEAD
        this.transcriptionEngine = new TranscriptionEngine(
=======
        this.transcription_engine = new TranscriptionEngine(
>>>>>>> 5afccd22
            this.settings,
            this.app.vault,
            this.statusBar,
            this.supabase,
<<<<<<< HEAD
            this.app
        );

        // Prompt the user to sign in if the have Swiftink selected and are not signed in
        if (this.settings.transcriptionEngine == "swiftink") {
=======
        );

        // Prompt the user to sign in if the have Swiftink selected and are not signed in
        if (this.settings.transcription_engine == "swiftink") {
>>>>>>> 5afccd22
            this.user = await this.supabase.auth.getUser().then((res) => {
                return res.data.user || null;
            });
            if (this.user == null) {
                // First try setting the access token and refresh token from the settings
                if (this.settings.debug)
                    console.log(
                        "Trying to set access token and refresh token from settings",
                    );
                if (
                    this.settings.swiftink_access_token != null &&
                    this.settings.swiftink_refresh_token != null
                ) {
                    await this.supabase.auth.setSession({
                        access_token: this.settings.swiftink_access_token,
                        refresh_token: this.settings.swiftink_refresh_token,
                    });
                    this.user = await this.supabase.auth
                        .getUser()
                        .then((res) => {
                            return res.data.user || null;
                        });
                }

                // If the user is still null, prompt them to sign in
<<<<<<< HEAD
=======
                // if (this.user == null) {
                // 	const notice = new Notice("Transcription: You are signed out. Please click to Sign In", 16 * 1000);

                // 	notice.noticeEl.addEventListener('click', () => {
                // 		window.open(SWIFTINK_AUTH_CALLBACK, '_blank');
                // 	});


                // }
>>>>>>> 5afccd22

                if (this.user == null) {
                    const noticeContent = document.createDocumentFragment();

                    // Create the text node
                    const textNode = document.createTextNode("Transcription: You are signed out. Please ");

                    // Create the hyperlink
                    const signInLink = document.createElement('a');
                    //signInLink.href = SWIFTINK_AUTH_CALLBACK;
                    signInLink.target = '_blank';
                    signInLink.textContent = 'Sign In';

                    // Append the text and link to the document fragment
                    noticeContent.appendChild(textNode);
                    noticeContent.appendChild(signInLink);

                    // Create the notice with the content
                    const notice = new Notice(noticeContent, 16 * 1000);
                    notice.noticeEl.addEventListener('click', () => {
                        window.open(SWIFTINK_AUTH_CALLBACK, '_blank');
                    });
                }



            }
        }

        if (!Platform.isMobileApp) {
            this.statusBar = new StatusBar(this.addStatusBarItem());
            this.registerInterval(
                window.setInterval(() => this.statusBar.display(), 1000),
            );
        }

        const getTranscribeableFiles = (file: TFile) => {
            // Get all linked files in the markdown file
            const filesLinked = Object.keys(
                this.app.metadataCache.resolvedLinks[file.path],
            );

            // Now that we have all the files linked in the markdown file, we need to filter them by the file extensions we want to transcribe
            const filesToTranscribe: TFile[] = [];
            for (const linkedFilePath of filesLinked) {
                const linkedFileExtension = linkedFilePath.split(".").pop();
                if (
                    linkedFileExtension === undefined ||
                    !Transcription.transcribeFileExtensions.includes(
                        linkedFileExtension.toLowerCase(),
                    )
                ) {
                    if (this.settings.debug)
                        console.log(
                            "Skipping " +
                            linkedFilePath +
                            " because the file extension is not in the list of transcribeable file extensions",
                        );
                    continue;
                }

                // We now know that the file extension is in the list of transcribeable file extensions
                const linkedFile =
                    this.app.vault.getAbstractFileByPath(linkedFilePath);

                // Validate that we are dealing with a file and add it to the list of verified files to transcribe
                if (linkedFile instanceof TFile)
                    filesToTranscribe.push(linkedFile);
                else {
                    if (this.settings.debug)
                        console.log("Could not find file " + linkedFilePath);
                    continue;
                }
            }
            return filesToTranscribe;
        };

<<<<<<< HEAD
=======
        const transcribeAndWrite = async (parent_file: TFile, file: TFile) => {

            if (this.settings.debug) console.log("Transcribing " + file.path);

            this.transcription_engine
                .getTranscription(file)
                .then(async (transcription) => {
                    let fileText = await this.app.vault.read(parent_file);
                    const fileLinkString =
                        this.app.metadataCache.fileToLinktext(file, parent_file.path,
                        ); // This is the string that is used to link the audio file in the markdown file. If files are moved this potentially breaks, but Obsidian has built-in handlers for this, and handling that is outside the scope of this plugin
                    const fileLinkStringTagged = `[[${fileLinkString}]]`; // This is the string that is used to link the audio file in the markdown file.

                    // Perform a string replacement, add the transcription to the next line after the file link
                    const startReplacementIndex =
                        fileText.indexOf(fileLinkStringTagged) +
                        fileLinkStringTagged.length;

                    fileText = [
                        fileText.slice(0, startReplacementIndex),
                        `\n${transcription}`,
                        fileText.slice(startReplacementIndex),
                    ].join("");

                    // Now that we have the file lines with the transcription, we can write the file
                    await this.app.vault.modify(parent_file, fileText);
                })
                .catch((error) => {
                    // First check if 402 is in the error message, if so alert the user that they need to pay
                    if (
                        error &&
                        error.message &&
                        error.message.includes("402")
                    ) {
                        new Notice(
                            "You have exceeded the free tier. Please upgrade to a paid plan at swiftink.io/pricing to continue transcribing files. Thanks for using Swiftink!",
                            10000,
                        );
                    } else {
                        if (this.settings.debug) console.log(error);
                        new Notice(`Error transcribing file: ${error}`);
                    }
                });
        };
>>>>>>> 5afccd22

        this.addCommand({
            id: "obsidian-transcription-transcribe-all-in-view",
            name: "Transcribe all files in view",
            editorCallback: async (editor: Editor, view: MarkdownView) => {
                if (view.file === null) return;
<<<<<<< HEAD

                if (this.user == null) {

                    this.pendingCommand = {
                        file: getTranscribeableFiles(view.file),
                        parentFile: view.file,
                    };

                    // Redirect to sign-in
                    window.open(SWIFTINK_AUTH_CALLBACK, '_blank');
                    if (Array.isArray(this.pendingCommand.file)) {
                        const fileNames = this.pendingCommand.file.map(file => file.name).join(", ");
                        new Notice(`Files Selected: ${fileNames}`, 5000);
                    }
                }
                else {
                    const filesToTranscribe = getTranscribeableFiles(view.file);
                    const fileNames = filesToTranscribe.map(file => file.name).join(", ");
                    new Notice(
                        `Files Selected: ${fileNames}`,
                        5000,
                    );

                    // Now that we have all the files to transcribe, we can transcribe them
                    for (const fileToTranscribe of filesToTranscribe) {
                        this.transcribeAndWrite(view.file, fileToTranscribe);
                    }
                }

=======
                const filesToTranscribe = getTranscribeableFiles(view.file);
                new Notice(
                    "Files Selected " + view.file.name,
                    3000,
                );

                // Now that we have all the files to transcribe, we can transcribe them
                for (const fileToTranscribe of filesToTranscribe) {
                    transcribeAndWrite(view.file, fileToTranscribe);
                }
>>>>>>> 5afccd22
            },
        });

        this.addCommand({
            id: "obsidian-transcription-transcribe-specific-file-in-view",
            name: "Transcribe file in view",
            editorCallback: async (editor: Editor, view: MarkdownView) => {
                // Get the current filepath
                if (view.file === null) return;
<<<<<<< HEAD

=======
>>>>>>> 5afccd22
                const filesToTranscribe = getTranscribeableFiles(view.file);

                // Now that we have all the files to transcribe, we can prompt the user to choose which one they want to transcribe

                class FileSelectionModal extends FuzzySuggestModal<TFile> {
<<<<<<< HEAD

                    public transcriptionInstance: Transcription; // Reference to Transcription instance

                    constructor(app: App, transcriptionInstance: Transcription) {
                        super(app);
                        this.transcriptionInstance = transcriptionInstance;
                    }

=======
>>>>>>> 5afccd22
                    getItems(): TFile[] {
                        return filesToTranscribe;
                    }

                    getItemText(file: TFile): string {
                        return file.name;
                    }

                    onChooseItem(file: TFile) {
                        if (view.file === null) return;
<<<<<<< HEAD
                        new Notice(`File Selected: ${file.name}`, 5000);
                        if (this.transcriptionInstance.user == null) {
                            this.transcriptionInstance.pendingCommand = {
                                file: file,
                                parentFile: view.file,
                            };

                            // Redirect to sign-in
                            window.open(SWIFTINK_AUTH_CALLBACK, '_blank');

                        } else {
                            this.transcriptionInstance.transcribeAndWrite(view.file, file);
                        }

                    }
                }

                new FileSelectionModal(this.app, this).open();

=======
                        new Notice(`File Selected: ${file.name}`);
                        transcribeAndWrite(view.file, file);
                    }
                }

                new FileSelectionModal(this.app).open();
>>>>>>> 5afccd22
            },
        });


        // Register a command to transcribe a media file when right-clicking on it
        // this.registerEvent(
        // 	// if (!Transcription.transcribeFileExtensions.includes(view.file.extension.toLowerCase())) return;
        // 	this.app.workspace.on("file-menu", (menu: Menu, file) => {
        // 		if (file instanceof TFolder) return;
        // 		// if (file.parent instanceof TFolder) return;
        // 		if (!(file instanceof TFile)) return;
        // 		console.log(file)
        // 		menu.addItem((item) => {
        // 			item
        // 				.setTitle("Transcribe File 🖊️")
        // 				.setIcon("document")
        // 				.onClick(async () => {
        // 					if (!Transcription.transcribeFileExtensions.includes(file.extension.toLowerCase())) return;
        // 					// transcribeAndWrite(file.parent, file)
        // 					new Notice(file.path);
        // 				});
        // 		});
        // 	})
        // );

        // Kill child processes when the plugin is unloaded
        this.app.workspace.on("quit", () => {
            Transcription.children.forEach((child) => {
                child.kill();
            });
        });

        // This adds a settings tab so the user can configure various aspects of the plugin
        this.addSettingTab(new TranscriptionSettingTab(this.app, this));

        this.registerObsidianProtocolHandler(
            "swiftink_auth",
            async (callback) => {
                const params = new URLSearchParams(callback.hash);
                const access_token = params.get("access_token");
                const refresh_token = params.get("refresh_token");

                if (!access_token || !refresh_token) {
                    new Notice(
                        "Transcription: Error authenticating with Swiftink.io",
                    );
                    return;
                }

                await this.supabase.auth.setSession({
                    access_token: access_token,
                    refresh_token: refresh_token,
                });
                this.user = await this.supabase.auth.getUser().then((res) => {
                    return res.data.user || null;
                });
                new Notice("Successfully authenticated with Swiftink.io");

                // Save to settings
                this.settings.swiftink_access_token = access_token;
                this.settings.swiftink_refresh_token = refresh_token;
                await this.saveSettings();

                // Show the settings for user auth/unauth based on whether the user is signed in
                if (this.user == null) {
<<<<<<< HEAD

                    this.querySelectionOnAuthentication(".swiftink-unauthed-only", "display: block !important");
                    this.querySelectionOnAuthentication(".swiftink-authed-only", "display: none !important");

                } else {
                    this.querySelectionOnAuthentication(".swiftink-unauthed-only", "display: none !important");
                    this.querySelectionOnAuthentication(".swiftink-authed-only", "display: block !important");
                    this.querySelectionOnAuthentication(".swiftink-manage-account-btn", "");

                }

                // Execute the pending command if there is one
                if (this.pendingCommand) {
                    await this.executePendingCommand(this.pendingCommand);
                    this.pendingCommand = null; // Reset pending command after execution
=======
                    document
                        .querySelectorAll(".swiftink-unauthed-only")
                        .forEach((element) => {
                            element.setAttribute(
                                "style",
                                "display: block !important",
                            );
                        });
                    document
                        .querySelectorAll(".swiftink-authed-only")
                        .forEach((element) => {
                            element.setAttribute(
                                "style",
                                "display: none !important",
                            );
                        });
                } else {
                    document
                        .querySelectorAll(".swiftink-unauthed-only")
                        .forEach((element) => {
                            element.setAttribute(
                                "style",
                                "display: none !important",
                            );
                        });
                    document
                        .querySelectorAll(".swiftink-authed-only")
                        .forEach((element) => {
                            element.setAttribute(
                                "style",
                                "display: block !important",
                            );
                        });
                    // Also set the user's email in the settings tab
                    document
                        .querySelectorAll(".swiftink-manage-account-btn")
                        .forEach((element) => {
                            element.innerHTML = `Manage ${this.user?.email}`;
                        });
>>>>>>> 5afccd22
                }

                return;
            },
        );

        this.registerObsidianProtocolHandler(
            "swiftink_transcript_functions",
            async (callback) => {
                const id = callback.id;
                console.log(id);

                const functions = [
                    "View on Swiftink.io",
                    // "Delete from Swiftink.io",
                    // "Download .txt",
                    // "Download .srt",
                    // "Copy text to clipboard",
                    // "Copy summary to clipboard",
                    // "Copy outline to clipboard",
                    // "Copy keywords to clipboard",
                ];

                class SwiftinkTranscriptFunctionsModal extends FuzzySuggestModal<string> {
                    getItems(): string[] {
                        return functions;
                    }

                    getItemText(function_name: string): string {
                        return function_name;
                    }

                    onChooseItem(function_name: string) {
                        // new Notice(`Running ${function_name} on ${id}`);
                        if (function_name == "View on Swiftink.io") {
                            window.open(
                                "https://swiftink.io/dashboard/",
                                "_blank",
                            );
                        }
                    }
                }

                new SwiftinkTranscriptFunctionsModal(this.app).open();
            },
        );
    }

    onunload() {
        if (this.settings.debug)
            console.log("Unloading Obsidian Transcription");
    }

    async loadSettings() {
        this.settings = Object.assign(
            {},
            DEFAULT_SETTINGS,
            await this.loadData(),
        );
    }

    async saveSettings() {
        await this.saveData(this.settings);
    }


}

export { Transcription };<|MERGE_RESOLUTION|>--- conflicted
+++ resolved
@@ -3,19 +3,13 @@
     Editor,
     MarkdownView,
     Plugin,
-<<<<<<< HEAD
     PluginManifest,
-=======
->>>>>>> 5afccd22
     TFile,
     Notice,
     Platform,
     FuzzySuggestModal,
-<<<<<<< HEAD
     App,
 
-=======
->>>>>>> 5afccd22
 } from "obsidian";
 import { TranscriptionEngine } from "./transcribe";
 import { StatusBar } from "./status";
@@ -24,13 +18,9 @@
     TranscriptionSettings,
     DEFAULT_SETTINGS,
     TranscriptionSettingTab,
-<<<<<<< HEAD
     SWIFTINK_AUTH_CALLBACK,
     SUPABASE_URL,
     SUPABASE_KEY
-=======
-    SWIFTINK_AUTH_CALLBACK
->>>>>>> 5afccd22
 } from "./settings";
 
 export default class Transcription extends Plugin {
@@ -59,7 +49,6 @@
         "mpg",
         "mkv",
     ];
-<<<<<<< HEAD
     public transcriptionEngine: TranscriptionEngine;
     statusBar: StatusBar;
 
@@ -72,13 +61,6 @@
     public supabase = createClient(
         SUPABASE_URL,
         SUPABASE_KEY,
-=======
-    public transcription_engine: TranscriptionEngine;
-    statusBar: StatusBar;
-    public supabase = createClient(
-        "https://auth.swiftink.io",
-        "eyJhbGciOiJIUzI1NiIsInR5cCI6IkpXVCJ9.eyJpc3MiOiJzdXBhYmFzZSIsInJlZiI6InZjZGVxZ3JzcWFleHBub2dhdWx5Iiwicm9sZSI6ImFub24iLCJpYXQiOjE2ODU2OTM4NDUsImV4cCI6MjAwMTI2OTg0NX0.BBxpvuejw_E-Q_g6SU6G6sGP_6r4KnrP-vHV2JZpAho",
->>>>>>> 5afccd22
         {
             auth: {
                 detectSessionInUrl: false,
@@ -89,7 +71,6 @@
     );
     public user: User | null;
 
-<<<<<<< HEAD
     private querySelectionOnAuthentication(authString: string, display: string) {
         if (authString === ".swiftink-manage-account-btn") {
             return document
@@ -190,8 +171,6 @@
 
 
 
-=======
->>>>>>> 5afccd22
     async onload() {
         await this.loadSettings();
 
@@ -199,27 +178,16 @@
         console.log("Loading Obsidian Transcription");
         if (this.settings.debug) console.log("Debug mode enabled");
 
-<<<<<<< HEAD
         this.transcriptionEngine = new TranscriptionEngine(
-=======
-        this.transcription_engine = new TranscriptionEngine(
->>>>>>> 5afccd22
             this.settings,
             this.app.vault,
             this.statusBar,
             this.supabase,
-<<<<<<< HEAD
             this.app
         );
 
         // Prompt the user to sign in if the have Swiftink selected and are not signed in
         if (this.settings.transcriptionEngine == "swiftink") {
-=======
-        );
-
-        // Prompt the user to sign in if the have Swiftink selected and are not signed in
-        if (this.settings.transcription_engine == "swiftink") {
->>>>>>> 5afccd22
             this.user = await this.supabase.auth.getUser().then((res) => {
                 return res.data.user || null;
             });
@@ -245,18 +213,6 @@
                 }
 
                 // If the user is still null, prompt them to sign in
-<<<<<<< HEAD
-=======
-                // if (this.user == null) {
-                // 	const notice = new Notice("Transcription: You are signed out. Please click to Sign In", 16 * 1000);
-
-                // 	notice.noticeEl.addEventListener('click', () => {
-                // 		window.open(SWIFTINK_AUTH_CALLBACK, '_blank');
-                // 	});
-
-
-                // }
->>>>>>> 5afccd22
 
                 if (this.user == null) {
                     const noticeContent = document.createDocumentFragment();
@@ -334,60 +290,12 @@
             return filesToTranscribe;
         };
 
-<<<<<<< HEAD
-=======
-        const transcribeAndWrite = async (parent_file: TFile, file: TFile) => {
-
-            if (this.settings.debug) console.log("Transcribing " + file.path);
-
-            this.transcription_engine
-                .getTranscription(file)
-                .then(async (transcription) => {
-                    let fileText = await this.app.vault.read(parent_file);
-                    const fileLinkString =
-                        this.app.metadataCache.fileToLinktext(file, parent_file.path,
-                        ); // This is the string that is used to link the audio file in the markdown file. If files are moved this potentially breaks, but Obsidian has built-in handlers for this, and handling that is outside the scope of this plugin
-                    const fileLinkStringTagged = `[[${fileLinkString}]]`; // This is the string that is used to link the audio file in the markdown file.
-
-                    // Perform a string replacement, add the transcription to the next line after the file link
-                    const startReplacementIndex =
-                        fileText.indexOf(fileLinkStringTagged) +
-                        fileLinkStringTagged.length;
-
-                    fileText = [
-                        fileText.slice(0, startReplacementIndex),
-                        `\n${transcription}`,
-                        fileText.slice(startReplacementIndex),
-                    ].join("");
-
-                    // Now that we have the file lines with the transcription, we can write the file
-                    await this.app.vault.modify(parent_file, fileText);
-                })
-                .catch((error) => {
-                    // First check if 402 is in the error message, if so alert the user that they need to pay
-                    if (
-                        error &&
-                        error.message &&
-                        error.message.includes("402")
-                    ) {
-                        new Notice(
-                            "You have exceeded the free tier. Please upgrade to a paid plan at swiftink.io/pricing to continue transcribing files. Thanks for using Swiftink!",
-                            10000,
-                        );
-                    } else {
-                        if (this.settings.debug) console.log(error);
-                        new Notice(`Error transcribing file: ${error}`);
-                    }
-                });
-        };
->>>>>>> 5afccd22
 
         this.addCommand({
             id: "obsidian-transcription-transcribe-all-in-view",
             name: "Transcribe all files in view",
             editorCallback: async (editor: Editor, view: MarkdownView) => {
                 if (view.file === null) return;
-<<<<<<< HEAD
 
                 if (this.user == null) {
 
@@ -417,18 +325,6 @@
                     }
                 }
 
-=======
-                const filesToTranscribe = getTranscribeableFiles(view.file);
-                new Notice(
-                    "Files Selected " + view.file.name,
-                    3000,
-                );
-
-                // Now that we have all the files to transcribe, we can transcribe them
-                for (const fileToTranscribe of filesToTranscribe) {
-                    transcribeAndWrite(view.file, fileToTranscribe);
-                }
->>>>>>> 5afccd22
             },
         });
 
@@ -438,16 +334,12 @@
             editorCallback: async (editor: Editor, view: MarkdownView) => {
                 // Get the current filepath
                 if (view.file === null) return;
-<<<<<<< HEAD
-
-=======
->>>>>>> 5afccd22
+
                 const filesToTranscribe = getTranscribeableFiles(view.file);
 
                 // Now that we have all the files to transcribe, we can prompt the user to choose which one they want to transcribe
 
                 class FileSelectionModal extends FuzzySuggestModal<TFile> {
-<<<<<<< HEAD
 
                     public transcriptionInstance: Transcription; // Reference to Transcription instance
 
@@ -456,8 +348,6 @@
                         this.transcriptionInstance = transcriptionInstance;
                     }
 
-=======
->>>>>>> 5afccd22
                     getItems(): TFile[] {
                         return filesToTranscribe;
                     }
@@ -468,7 +358,6 @@
 
                     onChooseItem(file: TFile) {
                         if (view.file === null) return;
-<<<<<<< HEAD
                         new Notice(`File Selected: ${file.name}`, 5000);
                         if (this.transcriptionInstance.user == null) {
                             this.transcriptionInstance.pendingCommand = {
@@ -488,14 +377,6 @@
 
                 new FileSelectionModal(this.app, this).open();
 
-=======
-                        new Notice(`File Selected: ${file.name}`);
-                        transcribeAndWrite(view.file, file);
-                    }
-                }
-
-                new FileSelectionModal(this.app).open();
->>>>>>> 5afccd22
             },
         });
 
@@ -561,23 +442,6 @@
 
                 // Show the settings for user auth/unauth based on whether the user is signed in
                 if (this.user == null) {
-<<<<<<< HEAD
-
-                    this.querySelectionOnAuthentication(".swiftink-unauthed-only", "display: block !important");
-                    this.querySelectionOnAuthentication(".swiftink-authed-only", "display: none !important");
-
-                } else {
-                    this.querySelectionOnAuthentication(".swiftink-unauthed-only", "display: none !important");
-                    this.querySelectionOnAuthentication(".swiftink-authed-only", "display: block !important");
-                    this.querySelectionOnAuthentication(".swiftink-manage-account-btn", "");
-
-                }
-
-                // Execute the pending command if there is one
-                if (this.pendingCommand) {
-                    await this.executePendingCommand(this.pendingCommand);
-                    this.pendingCommand = null; // Reset pending command after execution
-=======
                     document
                         .querySelectorAll(".swiftink-unauthed-only")
                         .forEach((element) => {
@@ -617,7 +481,6 @@
                         .forEach((element) => {
                             element.innerHTML = `Manage ${this.user?.email}`;
                         });
->>>>>>> 5afccd22
                 }
 
                 return;
