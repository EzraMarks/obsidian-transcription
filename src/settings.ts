import { App, PluginSettingTab, Setting, Notice } from "obsidian";
import { Transcription } from "./main";

interface TranscriptionSettings {
	timestamps: boolean;
	timestampFormat: string;
	translate: boolean;
	language: string;
	verbosity: number;
	whisperASRUrl: string;
	debug: boolean;
	transcription_engine: string;
	embedAdditionalFunctionality: boolean;
	embedSummary: boolean;
	embedOutline: boolean;
	embedKeywords: boolean;
	swiftink_access_token: string | null;
	swiftink_refresh_token: string | null;


}

const SWIFTINK_AUTH_CALLBACK =
	"https://swiftink.io/login/?callback=obsidian://swiftink_auth";

const DEFAULT_SETTINGS: TranscriptionSettings = {
<<<<<<< HEAD
	timestamps: false,
	timestampFormat: "HH:mm:ss",
	translate: false,
	language: "auto",
	verbosity: 1,
	whisperASRUrl: "http://localhost:9000",
	debug: false,
	transcription_engine: "swiftink",
	embedAdditionalFunctionality: true,
	embedSummary: true,
	embedOutline: true,
	embedKeywords: true,
	swiftink_access_token: null,
	swiftink_refresh_token: null,

=======
    timestamps: false,
    timestampFormat: "HH:mm:ss",
    translate: false,
    language: "auto",
    verbosity: 1,
    whisperASRUrl: "http://localhost:9000",
    debug: false,
    transcription_engine: "swiftink",
    embedAdditionalFunctionality: true,
    embedSummary: true,
    embedOutline: true,
    embedKeywords: true,
    swiftink_access_token: null,
    swiftink_refresh_token: null,
>>>>>>> 8d68ba55
};

const LANGUAGES = {
    AFRIKAANS: "af",
    ALBANIAN: "sq",
    AMHARIC: "am",
    ARABIC: "ar",
    ARMENIAN: "hy",
    ASSAMESE: "as",
    AZERBAIJANI: "az",
    BASHKIR: "ba",
    BASQUE: "eu",
    BELARUSIAN: "be",
    BENGALI: "bn",
    BOSNIAN: "bs",
    BRETON: "br",
    BULGARIAN: "bg",
    BURMESE: "my",
    CATALAN: "ca",
    CHINESE: "zh",
    CROATIAN: "hr",
    CZECH: "cs",
    DANISH: "da",
    DUTCH: "nl",
    ENGLISH: "en",
    ESTONIAN: "et",
    FAROESE: "fo",
    FINNISH: "fi",
    FRENCH: "fr",
    GALICIAN: "gl",
    GEORGIAN: "ka",
    GERMAN: "de",
    GREEK: "el",
    GUJARATI: "gu",
    HAITIAN: "ht",
    HAUSA: "ha",
    HEBREW: "he",
    HINDI: "hi",
    HUNGARIAN: "hu",
    ICELANDIC: "is",
    INDONESIAN: "id",
    ITALIAN: "it",
    JAPANESE: "ja",
    JAVANESE: "jv",
    KANNADA: "kn",
    KAZAKH: "kk",
    KOREAN: "ko",
    LAO: "lo",
    LATIN: "la",
    LATVIAN: "lv",
    LINGALA: "ln",
    LITHUANIAN: "lt",
    LUXEMBOURGISH: "lb",
    MACEDONIAN: "mk",
    MALAGASY: "mg",
    MALAY: "ms",
    MALAYALAM: "ml",
    MALTESE: "mt",
    MAORI: "mi",
    MARATHI: "mr",
    MONGOLIAN: "mn",
    NEPALI: "ne",
    NORWEGIAN: "nb",
    OCCITAN: "oc",
    PANJABI: "pa",
    PERSIAN: "fa",
    POLISH: "pl",
    PORTUGUESE: "pt",
    PUSHTO: "ps",
    ROMANIAN: "ro",
    RUSSIAN: "ru",
    SANSKRIT: "sa",
    SERBIAN: "sr",
    SHONA: "sn",
    SINDHI: "sd",
    SINHALA: "si",
    SLOVAK: "sk",
    SLOVENIAN: "sl",
    SOMALI: "so",
    SPANISH: "es",
    SUNDANESE: "su",
    SWAHILI: "sw",
    SWEDISH: "sv",
    TAGALOG: "tl",
    TAJIK: "tg",
    TAMIL: "ta",
    TATAR: "tt",
    TELUGU: "te",
    THAI: "th",
};

class TranscriptionSettingTab extends PluginSettingTab {
<<<<<<< HEAD
	plugin: Transcription;

	constructor(app: App, plugin: Transcription) {
		super(app, plugin);
		this.plugin = plugin;
	}

	display(): void {
		const { containerEl } = this;

		containerEl.empty();

		containerEl.createEl("h2", {
			text: "Settings for Obsidian Transcription",
		});

		new Setting(containerEl).setName("General Settings").setHeading();

		new Setting(containerEl)
			.setName("Transcription engine")
			.setDesc("The transcription engine to use")
			.setTooltip(
				"Swiftink is a free cloud based transcription engine (no local set up, additional AI features). Whisper ASR is a self-hosted local transcription engine that uses a Python app (requires local setup).",
			)
			.setClass("transcription-engine-setting")
			.addDropdown((dropdown) =>
				dropdown
					.addOption("swiftink", "Swiftink")
					.addOption("whisper_asr", "Whisper ASR")
					.setValue(this.plugin.settings.transcription_engine)
					.onChange(async (value) => {
						this.plugin.settings.transcription_engine = value;
						await this.plugin.saveSettings();
						// Hide the settings for the other transcription engine
						if (value == "swiftink") {
							containerEl
								.findAll(".swiftink-settings")
								.forEach((element) => {
									element.style.display = "block";
								});
							containerEl
								.findAll(".whisper-asr-settings")
								.forEach((element) => {
									element.style.display = "none";
								});
						} else if (value == "whisper_asr") {
							containerEl
								.findAll(".swiftink-settings")
								.forEach((element) => {
									element.style.display = "none";
								});
							containerEl
								.findAll(".whisper-asr-settings")
								.forEach((element) => {
									element.style.display = "block";
								});
						}
					}),
			);

		new Setting(containerEl)
			.setName("Notice verbosity")
			.setDesc("How granularly notices should be displayed")
			.setTooltip(
				"Verbose will display a notice for every event in the backend. Normal will display a notice for every major event, such as successful transcription or file upload. Silent will not display any notices.",
			)
			.addDropdown((dropdown) =>
				dropdown
					.addOption("0", "Silent")
					.addOption("1", "Normal")
					.addOption("2", "Verbose")
					.setValue(this.plugin.settings.verbosity.toString())
					.onChange(async (value) => {
						this.plugin.settings.verbosity = parseInt(value);
						await this.plugin.saveSettings();
					}),
			);

		new Setting(containerEl)
			.setName("Language")
			.setDesc("The language to transcribe the audio in")
			.setTooltip("Automatically detected if not specified")
			.addDropdown((dropdown) => {
				dropdown.addOption("auto", "Auto-detect");
				for (const [key, value] of Object.entries(LANGUAGES)) {
					dropdown.addOption(
						value,
						key.charAt(0).toUpperCase() +
						key.slice(1).toLowerCase(),
					);
				}
				dropdown.setValue(this.plugin.settings.language);
				dropdown.onChange(async (value) => {
					this.plugin.settings.language = value;
					await this.plugin.saveSettings();
				});
			});

		new Setting(containerEl)
			.setName("Swiftink Settings")
			.setClass("swiftink-settings")
			.setHeading();

		new Setting(containerEl)
			.setClass("swiftink-settings")
			.setName("Swiftink Account")
			.addButton((bt) => {
				bt.setButtonText("Sign in with Email");
				bt.setClass("swiftink-unauthed-only");
				bt.onClick(async () => {
					window.open(SWIFTINK_AUTH_CALLBACK, "_blank");
				});
			})
			.addButton((bt) => {
				bt.setButtonText("Sign in with Google");
				bt.setClass("swiftink-unauthed-only");
				bt.onClick(async () => {
					this.plugin.supabase.auth.signInWithOAuth({
						provider: "google",
						options: { redirectTo: "obsidian://swiftink_auth" },
					});
				});
			})
			.addButton((bt) => {
				bt.setButtonText("Sign in with GitHub");
				bt.setClass("swiftink-unauthed-only");
				bt.onClick(async () => {
					this.plugin.supabase.auth.signInWithOAuth({
						provider: "github",
						options: { redirectTo: "obsidian://swiftink_auth" },
					});
				});
			})
			.addButton((bt) => {
				bt.setButtonText("Log out");
				bt.setClass("swiftink-authed-only");
				bt.onClick(async () => {
					await this.plugin.supabase.auth.signOut();
					this.plugin.user = null;
					this.plugin.settings.swiftink_access_token = null;
					this.plugin.settings.swiftink_refresh_token = null;
					await this.plugin.saveSettings();
					containerEl
						.findAll(".swiftink-unauthed-only")
						.forEach((element) => {
							element.style.display = "block";
						});
					containerEl
						.findAll(".swiftink-authed-only")
						.forEach((element) => {
							element.style.display = "none";
						});
					new Notice("Successfully logged out");
				});
			})
			.addButton((bt) => {
				bt.setButtonText(`Manage ${this.plugin.user?.email}`);
				bt.setClass("swiftink-authed-only");
				bt.setClass("swiftink-manage-account-btn");
				bt.onClick(() => {
					window.open(
						"https://swiftink.io/dashboard/account",
						"_blank",
					);
				});
			});

		new Setting(containerEl)
			.setName("Enable timestamps")
			.setDesc("Add timestamps to the beginning of each line")
			.setClass("swiftink-settings")
			.addToggle((toggle) =>
				toggle
					.setValue(this.plugin.settings.timestamps)
					.onChange(async (value) => {
						this.plugin.settings.timestamps = value;
						await this.plugin.saveSettings();
					}),
			);

		new Setting(containerEl)
			.setName("Timestamp format")
			.setDesc(
				"Your choice of hours, minutes, and/or seconds in the timestamp",
			)
			.setClass("swiftink-settings")
			.addDropdown((dropdown) =>
				dropdown
					.addOption("HH:mm:ss", "HH:mm:ss")
					.addOption("mm:ss", "mm:ss")
					.addOption("ss", "ss")
					.setValue(this.plugin.settings.timestampFormat)
					.onChange(async (value) => {
						this.plugin.settings.timestampFormat = value;
						await this.plugin.saveSettings();
					}),
			);

		new Setting(containerEl)
			.setName("Embed summary")
			.setDesc("Embed the generated transcription summary in the note")
			.setTooltip(
				"This will only work if you have a Swiftink Pro account",
			)
			.setClass("swiftink-settings")
			.addToggle((toggle) =>
				toggle
					.setValue(this.plugin.settings.embedSummary)
					.onChange(async (value) => {
						this.plugin.settings.embedSummary = value;
						await this.plugin.saveSettings();
					}),
			);

		new Setting(containerEl)
			.setName("Embed outline")
			.setDesc("Embed the generated trancription outline in the note")
			.setTooltip(
				"This will only work if you have a Swiftink Pro account",
			)
			.setClass("swiftink-settings")
			.addToggle((toggle) =>
				toggle
					.setValue(this.plugin.settings.embedOutline)
					.onChange(async (value) => {
						this.plugin.settings.embedOutline = value;
						await this.plugin.saveSettings();
					}),
			);

		new Setting(containerEl)
			.setName("Embed keywords")
			.setDesc("Embed the extracted keywords in the note")
			.setTooltip(
				"This will only work if you have a Swiftink Pro account",
			)
			.setClass("swiftink-settings")
			.addToggle((toggle) =>
				toggle
					.setValue(this.plugin.settings.embedKeywords)
					.onChange(async (value) => {
						this.plugin.settings.embedKeywords = value;
						await this.plugin.saveSettings();
					}),
			);

		new Setting(containerEl)
			.setName("Embed function link")
			.setDesc(
				"(Recommended) Include an embedded link to the transcript function modal in the transcribed note",
			)
			.setTooltip(
				"If you disable this, you will not be able to import your additional transcript data or view the transcript on the Swiftink.io from within Obsidian.",
			)
			.setClass("swiftink-settings")
			.addToggle((toggle) =>
				toggle
					.setValue(this.plugin.settings.embedAdditionalFunctionality)
					.onChange(async (value) => {
						this.plugin.settings.embedAdditionalFunctionality =
=======
    plugin: Transcription;

    constructor(app: App, plugin: Transcription) {
        super(app, plugin);
        this.plugin = plugin;
    }

    display(): void {
        const { containerEl } = this;

        containerEl.empty();

        containerEl.createEl("h2", {
            text: "Settings for Obsidian Transcription",
        });

        new Setting(containerEl).setName("General Settings").setHeading();

        new Setting(containerEl)
            .setName("Transcription engine")
            .setDesc("The transcription engine to use")
            .setTooltip(
                "Swiftink is a free cloud based transcription engine (no local set up, additional AI features). Whisper ASR is a self-hosted local transcription engine that uses a Python app (requires local setup).",
            )
            .setClass("transcription-engine-setting")
            .addDropdown((dropdown) =>
                dropdown
                    .addOption("swiftink", "Swiftink")
                    .addOption("whisper_asr", "Whisper ASR")
                    .setValue(this.plugin.settings.transcription_engine)
                    .onChange(async (value) => {
                        this.plugin.settings.transcription_engine = value;
                        await this.plugin.saveSettings();
                        // Hide the settings for the other transcription engine
                        if (value == "swiftink") {
                            containerEl
                                .findAll(".swiftink-settings")
                                .forEach((element) => {
                                    element.style.display = "block";
                                });
                            containerEl
                                .findAll(".whisper-asr-settings")
                                .forEach((element) => {
                                    element.style.display = "none";
                                });
                        } else if (value == "whisper_asr") {
                            containerEl
                                .findAll(".swiftink-settings")
                                .forEach((element) => {
                                    element.style.display = "none";
                                });
                            containerEl
                                .findAll(".whisper-asr-settings")
                                .forEach((element) => {
                                    element.style.display = "block";
                                });
                        }
                    }),
            );

        new Setting(containerEl)
            .setName("Notice verbosity")
            .setDesc("How granularly notices should be displayed")
            .setTooltip(
                "Verbose will display a notice for every event in the backend. Normal will display a notice for every major event, such as successful transcription or file upload. Silent will not display any notices.",
            )
            .addDropdown((dropdown) =>
                dropdown
                    .addOption("0", "Silent")
                    .addOption("1", "Normal")
                    .addOption("2", "Verbose")
                    .setValue(this.plugin.settings.verbosity.toString())
                    .onChange(async (value) => {
                        this.plugin.settings.verbosity = parseInt(value);
                        await this.plugin.saveSettings();
                    }),
            );

        new Setting(containerEl)
            .setName("Language")
            .setDesc("The language to transcribe the audio in")
            .setTooltip("Automatically detected if not specified")
            .addDropdown((dropdown) => {
                dropdown.addOption("auto", "Auto-detect");
                for (const [key, value] of Object.entries(LANGUAGES)) {
                    dropdown.addOption(
                        value,
                        key.charAt(0).toUpperCase() +
							key.slice(1).toLowerCase(),
                    );
                }
                dropdown.setValue(this.plugin.settings.language);
                dropdown.onChange(async (value) => {
                    this.plugin.settings.language = value;
                    await this.plugin.saveSettings();
                });
            });

        new Setting(containerEl)
            .setName("Swiftink Settings")
            .setClass("swiftink-settings")
            .setHeading();

        new Setting(containerEl)
            .setClass("swiftink-settings")
            .setName("Swiftink Account")
            .addButton((bt) => {
                bt.setButtonText("Sign in with Email");
                bt.setClass("swiftink-unauthed-only");
                bt.onClick(async () => {
                    window.open(SWIFTINK_AUTH_CALLBACK, "_blank");
                });
            })
            .addButton((bt) => {
                bt.setButtonText("Sign in with Google");
                bt.setClass("swiftink-unauthed-only");
                bt.onClick(async () => {
                    this.plugin.supabase.auth.signInWithOAuth({
                        provider: "google",
                        options: { redirectTo: "obsidian://swiftink_auth" },
                    });
                });
            })
            .addButton((bt) => {
                bt.setButtonText("Sign in with GitHub");
                bt.setClass("swiftink-unauthed-only");
                bt.onClick(async () => {
                    this.plugin.supabase.auth.signInWithOAuth({
                        provider: "github",
                        options: { redirectTo: "obsidian://swiftink_auth" },
                    });
                });
            })
            .addButton((bt) => {
                bt.setButtonText("Log out");
                bt.setClass("swiftink-authed-only");
                bt.onClick(async () => {
                    await this.plugin.supabase.auth.signOut();
                    this.plugin.user = null;
                    this.plugin.settings.swiftink_access_token = null;
                    this.plugin.settings.swiftink_refresh_token = null;
                    await this.plugin.saveSettings();
                    containerEl
                        .findAll(".swiftink-unauthed-only")
                        .forEach((element) => {
                            element.style.display = "block";
                        });
                    containerEl
                        .findAll(".swiftink-authed-only")
                        .forEach((element) => {
                            element.style.display = "none";
                        });
                    new Notice("Successfully logged out");
                });
            })
            .addButton((bt) => {
                bt.setButtonText(`Manage ${this.plugin.user?.email}`);
                bt.setClass("swiftink-authed-only");
                bt.setClass("swiftink-manage-account-btn");
                bt.onClick(() => {
                    window.open(
                        "https://swiftink.io/dashboard/account",
                        "_blank",
                    );
                });
            });

        new Setting(containerEl)
            .setName("Enable timestamps")
            .setDesc("Add timestamps to the beginning of each line")
            .setClass("swiftink-settings")
            .addToggle((toggle) =>
                toggle
                    .setValue(this.plugin.settings.timestamps)
                    .onChange(async (value) => {
                        this.plugin.settings.timestamps = value;
                        await this.plugin.saveSettings();
                    }),
            );

        new Setting(containerEl)
            .setName("Timestamp format")
            .setDesc(
                "Your choice of hours, minutes, and/or seconds in the timestamp",
            )
            .setClass("swiftink-settings")
            .addDropdown((dropdown) =>
                dropdown
                    .addOption("HH:mm:ss", "HH:mm:ss")
                    .addOption("mm:ss", "mm:ss")
                    .addOption("ss", "ss")
                    .setValue(this.plugin.settings.timestampFormat)
                    .onChange(async (value) => {
                        this.plugin.settings.timestampFormat = value;
                        await this.plugin.saveSettings();
                    }),
            );

        new Setting(containerEl)
            .setName("Embed summary")
            .setDesc("Embed the generated transcription summary in the note")
            .setTooltip(
                "This will only work if you have a Swiftink Pro account",
            )
            .setClass("swiftink-settings")
            .addToggle((toggle) =>
                toggle
                    .setValue(this.plugin.settings.embedSummary)
                    .onChange(async (value) => {
                        this.plugin.settings.embedSummary = value;
                        await this.plugin.saveSettings();
                    }),
            );

        new Setting(containerEl)
            .setName("Embed outline")
            .setDesc("Embed the generated trancription outline in the note")
            .setTooltip(
                "This will only work if you have a Swiftink Pro account",
            )
            .setClass("swiftink-settings")
            .addToggle((toggle) =>
                toggle
                    .setValue(this.plugin.settings.embedOutline)
                    .onChange(async (value) => {
                        this.plugin.settings.embedOutline = value;
                        await this.plugin.saveSettings();
                    }),
            );

        new Setting(containerEl)
            .setName("Embed keywords")
            .setDesc("Embed the extracted keywords in the note")
            .setTooltip(
                "This will only work if you have a Swiftink Pro account",
            )
            .setClass("swiftink-settings")
            .addToggle((toggle) =>
                toggle
                    .setValue(this.plugin.settings.embedKeywords)
                    .onChange(async (value) => {
                        this.plugin.settings.embedKeywords = value;
                        await this.plugin.saveSettings();
                    }),
            );

        new Setting(containerEl)
            .setName("Embed function link")
            .setDesc(
                "(Recommended) Include an embedded link to the transcript function modal in the transcribed note",
            )
            .setTooltip(
                "If you disable this, you will not be able to import your additional transcript data or view the transcript on the Swiftink.io from within Obsidian.",
            )
            .setClass("swiftink-settings")
            .addToggle((toggle) =>
                toggle
                    .setValue(this.plugin.settings.embedAdditionalFunctionality)
                    .onChange(async (value) => {
                        this.plugin.settings.embedAdditionalFunctionality =
>>>>>>> 8d68ba55
							value;
                        await this.plugin.saveSettings();
                    }),
            );

        new Setting(containerEl)
            .setName("Whisper ASR Settings")
            .setClass("whisper-asr-settings")
            .setHeading();

        new Setting(containerEl)
            .setName("Whisper ASR URL")
            .setDesc(
                "The URL of the Whisper ASR server: https://github.com/ahmetoner/whisper-asr-webservice",
            )
            .setClass("whisper-asr-settings")
            .addText((text) =>
                text
                    .setPlaceholder(DEFAULT_SETTINGS.whisperASRUrl)
                    .setValue(this.plugin.settings.whisperASRUrl)
                    .onChange(async (value) => {
                        this.plugin.settings.whisperASRUrl = value;
                        await this.plugin.saveSettings();
                    }),
            );

        new Setting(containerEl).setName("Advanced Settings").setHeading();

        new Setting(containerEl)
            .setName("Debug mode")
            .setDesc("Enable debug mode to see more console logs")
            .addToggle((toggle) =>
                toggle
                    .setValue(this.plugin.settings.debug)
                    .onChange(async (value) => {
                        this.plugin.settings.debug = value;
                        await this.plugin.saveSettings();
                    }),
            );

        // Swiftnk.io links
        containerEl.createEl("hr");

        const logoLink = containerEl.createEl("a");
        logoLink.href = "https://www.swiftink.io";
        logoLink.style.display = "block";
        logoLink.style.marginLeft = "auto";
        logoLink.style.marginRight = "auto";
        logoLink.style.width = "30%";

        const logo = logoLink.createEl("img");
        logo.src = "https://www.swiftink.io/assets/img/logos/swiftink.svg";
        logo.alt = "Swiftink Logo";
        logo.style.display = "block";
        logo.style.width = "100%";

        const name = containerEl.createEl("p");
        name.classList.add("swiftink-settings");
        name.innerHTML = "Swiftink.io";
        name.style.textAlign = "center";

        const help = containerEl.createEl("p");
        help.classList.add("swiftink-settings");
        help.innerHTML =
			"Questions? Please see our <a href='https://www.swiftink.io/docs'>Documentation</a> or email us at <a href='mailto:support@swiftnk.io'>support@swiftink.io</a> 🙂";
        help.style.textAlign = "center";
        help.style.fontSize = "0.85em";

        const disclaimer = containerEl.createEl("p");
        disclaimer.classList.add("swiftink-settings");
        disclaimer.innerHTML =
			"By proceeding you agree to our <a href='https://www.swiftink.io/terms'>Terms of Service</a> and <a href='https://www.swiftink.io/privacy'>Privacy Policy</a>.";
        disclaimer.style.textAlign = "center";
        disclaimer.style.fontSize = "0.85em";

        // Logic! (the incredible true story)

        // Initially hide the settings for the other transcription engine
        if (this.plugin.settings.transcription_engine == "swiftink") {
            containerEl.findAll(".swiftink-settings").forEach((element) => {
                element.style.display = "block";
            });
            containerEl.findAll(".whisper-asr-settings").forEach((element) => {
                element.style.display = "none";
            });
        } else if (this.plugin.settings.transcription_engine == "whisper_asr") {
            containerEl.findAll(".swiftink-settings").forEach((element) => {
                element.style.display = "none";
            });
            containerEl.findAll(".whisper-asr-settings").forEach((element) => {
                element.style.display = "block";
            });
        }

        // Initially hide the settings for user auth/unauth based on whether the user is signed in
        if (this.plugin.user == null) {
            containerEl
                .findAll(".swiftink-unauthed-only")
                .forEach((element) => {
                    element.style.display = "block";
                });
            containerEl.findAll(".swiftink-authed-only").forEach((element) => {
                element.style.display = "none";
            });
        } else {
            containerEl
                .findAll(".swiftink-unauthed-only")
                .forEach((element) => {
                    element.style.display = "none";
                });
            containerEl.findAll(".swiftink-authed-only").forEach((element) => {
                element.style.display = "block";
            });
        }
    }
}

export type { TranscriptionSettings };
export { DEFAULT_SETTINGS, SWIFTINK_AUTH_CALLBACK, TranscriptionSettingTab };<|MERGE_RESOLUTION|>--- conflicted
+++ resolved
@@ -2,45 +2,28 @@
 import { Transcription } from "./main";
 
 interface TranscriptionSettings {
-	timestamps: boolean;
-	timestampFormat: string;
-	translate: boolean;
-	language: string;
-	verbosity: number;
-	whisperASRUrl: string;
-	debug: boolean;
-	transcription_engine: string;
-	embedAdditionalFunctionality: boolean;
-	embedSummary: boolean;
-	embedOutline: boolean;
-	embedKeywords: boolean;
-	swiftink_access_token: string | null;
-	swiftink_refresh_token: string | null;
+    timestamps: boolean;
+    timestampFormat: string;
+    translate: boolean;
+    language: string;
+    verbosity: number;
+    whisperASRUrl: string;
+    debug: boolean;
+    transcription_engine: string;
+    embedAdditionalFunctionality: boolean;
+    embedSummary: boolean;
+    embedOutline: boolean;
+    embedKeywords: boolean;
+    swiftink_access_token: string | null;
+    swiftink_refresh_token: string | null;
 
 
 }
 
 const SWIFTINK_AUTH_CALLBACK =
-	"https://swiftink.io/login/?callback=obsidian://swiftink_auth";
+    "https://swiftink.io/login/?callback=obsidian://swiftink_auth";
 
 const DEFAULT_SETTINGS: TranscriptionSettings = {
-<<<<<<< HEAD
-	timestamps: false,
-	timestampFormat: "HH:mm:ss",
-	translate: false,
-	language: "auto",
-	verbosity: 1,
-	whisperASRUrl: "http://localhost:9000",
-	debug: false,
-	transcription_engine: "swiftink",
-	embedAdditionalFunctionality: true,
-	embedSummary: true,
-	embedOutline: true,
-	embedKeywords: true,
-	swiftink_access_token: null,
-	swiftink_refresh_token: null,
-
-=======
     timestamps: false,
     timestampFormat: "HH:mm:ss",
     translate: false,
@@ -55,7 +38,7 @@
     embedKeywords: true,
     swiftink_access_token: null,
     swiftink_refresh_token: null,
->>>>>>> 8d68ba55
+
 };
 
 const LANGUAGES = {
@@ -148,268 +131,6 @@
 };
 
 class TranscriptionSettingTab extends PluginSettingTab {
-<<<<<<< HEAD
-	plugin: Transcription;
-
-	constructor(app: App, plugin: Transcription) {
-		super(app, plugin);
-		this.plugin = plugin;
-	}
-
-	display(): void {
-		const { containerEl } = this;
-
-		containerEl.empty();
-
-		containerEl.createEl("h2", {
-			text: "Settings for Obsidian Transcription",
-		});
-
-		new Setting(containerEl).setName("General Settings").setHeading();
-
-		new Setting(containerEl)
-			.setName("Transcription engine")
-			.setDesc("The transcription engine to use")
-			.setTooltip(
-				"Swiftink is a free cloud based transcription engine (no local set up, additional AI features). Whisper ASR is a self-hosted local transcription engine that uses a Python app (requires local setup).",
-			)
-			.setClass("transcription-engine-setting")
-			.addDropdown((dropdown) =>
-				dropdown
-					.addOption("swiftink", "Swiftink")
-					.addOption("whisper_asr", "Whisper ASR")
-					.setValue(this.plugin.settings.transcription_engine)
-					.onChange(async (value) => {
-						this.plugin.settings.transcription_engine = value;
-						await this.plugin.saveSettings();
-						// Hide the settings for the other transcription engine
-						if (value == "swiftink") {
-							containerEl
-								.findAll(".swiftink-settings")
-								.forEach((element) => {
-									element.style.display = "block";
-								});
-							containerEl
-								.findAll(".whisper-asr-settings")
-								.forEach((element) => {
-									element.style.display = "none";
-								});
-						} else if (value == "whisper_asr") {
-							containerEl
-								.findAll(".swiftink-settings")
-								.forEach((element) => {
-									element.style.display = "none";
-								});
-							containerEl
-								.findAll(".whisper-asr-settings")
-								.forEach((element) => {
-									element.style.display = "block";
-								});
-						}
-					}),
-			);
-
-		new Setting(containerEl)
-			.setName("Notice verbosity")
-			.setDesc("How granularly notices should be displayed")
-			.setTooltip(
-				"Verbose will display a notice for every event in the backend. Normal will display a notice for every major event, such as successful transcription or file upload. Silent will not display any notices.",
-			)
-			.addDropdown((dropdown) =>
-				dropdown
-					.addOption("0", "Silent")
-					.addOption("1", "Normal")
-					.addOption("2", "Verbose")
-					.setValue(this.plugin.settings.verbosity.toString())
-					.onChange(async (value) => {
-						this.plugin.settings.verbosity = parseInt(value);
-						await this.plugin.saveSettings();
-					}),
-			);
-
-		new Setting(containerEl)
-			.setName("Language")
-			.setDesc("The language to transcribe the audio in")
-			.setTooltip("Automatically detected if not specified")
-			.addDropdown((dropdown) => {
-				dropdown.addOption("auto", "Auto-detect");
-				for (const [key, value] of Object.entries(LANGUAGES)) {
-					dropdown.addOption(
-						value,
-						key.charAt(0).toUpperCase() +
-						key.slice(1).toLowerCase(),
-					);
-				}
-				dropdown.setValue(this.plugin.settings.language);
-				dropdown.onChange(async (value) => {
-					this.plugin.settings.language = value;
-					await this.plugin.saveSettings();
-				});
-			});
-
-		new Setting(containerEl)
-			.setName("Swiftink Settings")
-			.setClass("swiftink-settings")
-			.setHeading();
-
-		new Setting(containerEl)
-			.setClass("swiftink-settings")
-			.setName("Swiftink Account")
-			.addButton((bt) => {
-				bt.setButtonText("Sign in with Email");
-				bt.setClass("swiftink-unauthed-only");
-				bt.onClick(async () => {
-					window.open(SWIFTINK_AUTH_CALLBACK, "_blank");
-				});
-			})
-			.addButton((bt) => {
-				bt.setButtonText("Sign in with Google");
-				bt.setClass("swiftink-unauthed-only");
-				bt.onClick(async () => {
-					this.plugin.supabase.auth.signInWithOAuth({
-						provider: "google",
-						options: { redirectTo: "obsidian://swiftink_auth" },
-					});
-				});
-			})
-			.addButton((bt) => {
-				bt.setButtonText("Sign in with GitHub");
-				bt.setClass("swiftink-unauthed-only");
-				bt.onClick(async () => {
-					this.plugin.supabase.auth.signInWithOAuth({
-						provider: "github",
-						options: { redirectTo: "obsidian://swiftink_auth" },
-					});
-				});
-			})
-			.addButton((bt) => {
-				bt.setButtonText("Log out");
-				bt.setClass("swiftink-authed-only");
-				bt.onClick(async () => {
-					await this.plugin.supabase.auth.signOut();
-					this.plugin.user = null;
-					this.plugin.settings.swiftink_access_token = null;
-					this.plugin.settings.swiftink_refresh_token = null;
-					await this.plugin.saveSettings();
-					containerEl
-						.findAll(".swiftink-unauthed-only")
-						.forEach((element) => {
-							element.style.display = "block";
-						});
-					containerEl
-						.findAll(".swiftink-authed-only")
-						.forEach((element) => {
-							element.style.display = "none";
-						});
-					new Notice("Successfully logged out");
-				});
-			})
-			.addButton((bt) => {
-				bt.setButtonText(`Manage ${this.plugin.user?.email}`);
-				bt.setClass("swiftink-authed-only");
-				bt.setClass("swiftink-manage-account-btn");
-				bt.onClick(() => {
-					window.open(
-						"https://swiftink.io/dashboard/account",
-						"_blank",
-					);
-				});
-			});
-
-		new Setting(containerEl)
-			.setName("Enable timestamps")
-			.setDesc("Add timestamps to the beginning of each line")
-			.setClass("swiftink-settings")
-			.addToggle((toggle) =>
-				toggle
-					.setValue(this.plugin.settings.timestamps)
-					.onChange(async (value) => {
-						this.plugin.settings.timestamps = value;
-						await this.plugin.saveSettings();
-					}),
-			);
-
-		new Setting(containerEl)
-			.setName("Timestamp format")
-			.setDesc(
-				"Your choice of hours, minutes, and/or seconds in the timestamp",
-			)
-			.setClass("swiftink-settings")
-			.addDropdown((dropdown) =>
-				dropdown
-					.addOption("HH:mm:ss", "HH:mm:ss")
-					.addOption("mm:ss", "mm:ss")
-					.addOption("ss", "ss")
-					.setValue(this.plugin.settings.timestampFormat)
-					.onChange(async (value) => {
-						this.plugin.settings.timestampFormat = value;
-						await this.plugin.saveSettings();
-					}),
-			);
-
-		new Setting(containerEl)
-			.setName("Embed summary")
-			.setDesc("Embed the generated transcription summary in the note")
-			.setTooltip(
-				"This will only work if you have a Swiftink Pro account",
-			)
-			.setClass("swiftink-settings")
-			.addToggle((toggle) =>
-				toggle
-					.setValue(this.plugin.settings.embedSummary)
-					.onChange(async (value) => {
-						this.plugin.settings.embedSummary = value;
-						await this.plugin.saveSettings();
-					}),
-			);
-
-		new Setting(containerEl)
-			.setName("Embed outline")
-			.setDesc("Embed the generated trancription outline in the note")
-			.setTooltip(
-				"This will only work if you have a Swiftink Pro account",
-			)
-			.setClass("swiftink-settings")
-			.addToggle((toggle) =>
-				toggle
-					.setValue(this.plugin.settings.embedOutline)
-					.onChange(async (value) => {
-						this.plugin.settings.embedOutline = value;
-						await this.plugin.saveSettings();
-					}),
-			);
-
-		new Setting(containerEl)
-			.setName("Embed keywords")
-			.setDesc("Embed the extracted keywords in the note")
-			.setTooltip(
-				"This will only work if you have a Swiftink Pro account",
-			)
-			.setClass("swiftink-settings")
-			.addToggle((toggle) =>
-				toggle
-					.setValue(this.plugin.settings.embedKeywords)
-					.onChange(async (value) => {
-						this.plugin.settings.embedKeywords = value;
-						await this.plugin.saveSettings();
-					}),
-			);
-
-		new Setting(containerEl)
-			.setName("Embed function link")
-			.setDesc(
-				"(Recommended) Include an embedded link to the transcript function modal in the transcribed note",
-			)
-			.setTooltip(
-				"If you disable this, you will not be able to import your additional transcript data or view the transcript on the Swiftink.io from within Obsidian.",
-			)
-			.setClass("swiftink-settings")
-			.addToggle((toggle) =>
-				toggle
-					.setValue(this.plugin.settings.embedAdditionalFunctionality)
-					.onChange(async (value) => {
-						this.plugin.settings.embedAdditionalFunctionality =
-=======
     plugin: Transcription;
 
     constructor(app: App, plugin: Transcription) {
@@ -498,7 +219,7 @@
                     dropdown.addOption(
                         value,
                         key.charAt(0).toUpperCase() +
-							key.slice(1).toLowerCase(),
+                        key.slice(1).toLowerCase(),
                     );
                 }
                 dropdown.setValue(this.plugin.settings.language);
@@ -670,8 +391,7 @@
                     .setValue(this.plugin.settings.embedAdditionalFunctionality)
                     .onChange(async (value) => {
                         this.plugin.settings.embedAdditionalFunctionality =
->>>>>>> 8d68ba55
-							value;
+                            value;
                         await this.plugin.saveSettings();
                     }),
             );
@@ -735,14 +455,14 @@
         const help = containerEl.createEl("p");
         help.classList.add("swiftink-settings");
         help.innerHTML =
-			"Questions? Please see our <a href='https://www.swiftink.io/docs'>Documentation</a> or email us at <a href='mailto:support@swiftnk.io'>support@swiftink.io</a> 🙂";
+            "Questions? Please see our <a href='https://www.swiftink.io/docs'>Documentation</a> or email us at <a href='mailto:support@swiftnk.io'>support@swiftink.io</a> 🙂";
         help.style.textAlign = "center";
         help.style.fontSize = "0.85em";
 
         const disclaimer = containerEl.createEl("p");
         disclaimer.classList.add("swiftink-settings");
         disclaimer.innerHTML =
-			"By proceeding you agree to our <a href='https://www.swiftink.io/terms'>Terms of Service</a> and <a href='https://www.swiftink.io/privacy'>Privacy Policy</a>.";
+            "By proceeding you agree to our <a href='https://www.swiftink.io/terms'>Terms of Service</a> and <a href='https://www.swiftink.io/privacy'>Privacy Policy</a>.";
         disclaimer.style.textAlign = "center";
         disclaimer.style.fontSize = "0.85em";
 
